/*
 * Copyright 2013 Basho Technologies Inc
 *
 * Licensed under the Apache License, Version 2.0 (the "License");
 * you may not use this file except in compliance with the License.
 * You may obtain a copy of the License at
 *
 *      http://www.apache.org/licenses/LICENSE-2.0
 *
 * Unless required by applicable law or agreed to in writing, software
 * distributed under the License is distributed on an "AS IS" BASIS,
 * WITHOUT WARRANTIES OR CONDITIONS OF ANY KIND, either express or implied.
 * See the License for the specific language governing permissions and
 * limitations under the License.
 */

package com.basho.riak.client.operations;

import com.basho.riak.client.RiakCommand;
import com.basho.riak.client.core.FailureInfo;
import com.basho.riak.client.core.RiakCluster;
import com.basho.riak.client.core.RiakFuture;
import com.basho.riak.client.core.operations.YzGetSchemaOperation;

import java.util.concurrent.ExecutionException;

 /*
 * @author Dave Rusek <drusek at basho dot com>
 * @since 2.0
 */
public final class FetchSchema extends RiakCommand<YzGetSchemaOperation.Response, String>
{
	private final String schema;

	FetchSchema(Builder builder)
	{
		this.schema = builder.schema;
	}

	@Override
<<<<<<< HEAD
	public YzGetSchemaOperation.Response execute(RiakCluster cluster) throws ExecutionException, InterruptedException
=======
	protected YzGetSchemaOperation.Response doExecute(RiakCluster cluster) throws ExecutionException, InterruptedException
>>>>>>> 7ddd2fcc
	{
		
        RiakFuture<YzGetSchemaOperation.Response, String> future = 
            doExecuteAsync(cluster);
        
        future.await();
        
        if (future.isSuccess())
        {
            return future.get();
        }
        else
        {
            throw new ExecutionException(future.cause().getCause());
        }
	}
    
    @Override
    protected RiakFuture<YzGetSchemaOperation.Response, String> doExecuteAsync(RiakCluster cluster)
    {
        RiakFuture<YzGetSchemaOperation.Response, String> coreFuture =
            cluster.execute(buildCoreOperation());
        
        CoreFutureAdapter<YzGetSchemaOperation.Response, String, YzGetSchemaOperation.Response, String> future =
            new CoreFutureAdapter<YzGetSchemaOperation.Response, String, YzGetSchemaOperation.Response, String>(coreFuture)
            {
                @Override
                protected YzGetSchemaOperation.Response convertResponse(YzGetSchemaOperation.Response coreResponse)
                {
                    return coreResponse;
                }

                @Override
                protected FailureInfo<String> convertFailureInfo(FailureInfo<String> coreQueryInfo)
                {
                    return coreQueryInfo;
                }
            };
        coreFuture.addListener(future);
        return future;
    }
    
    private YzGetSchemaOperation buildCoreOperation()
    {
        return new YzGetSchemaOperation.Builder(schema).build();
    }

	public static class Builder
	{
		private final String schema;

		public Builder(String schema)
		{
			this.schema = schema;
		}

		public FetchSchema build()
		{
			return new FetchSchema(this);
		}
	}
}<|MERGE_RESOLUTION|>--- conflicted
+++ resolved
@@ -38,11 +38,7 @@
 	}
 
 	@Override
-<<<<<<< HEAD
-	public YzGetSchemaOperation.Response execute(RiakCluster cluster) throws ExecutionException, InterruptedException
-=======
 	protected YzGetSchemaOperation.Response doExecute(RiakCluster cluster) throws ExecutionException, InterruptedException
->>>>>>> 7ddd2fcc
 	{
 		
         RiakFuture<YzGetSchemaOperation.Response, String> future = 
