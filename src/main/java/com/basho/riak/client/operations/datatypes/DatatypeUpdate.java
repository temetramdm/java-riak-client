--- conflicted
+++ resolved
@@ -16,16 +16,13 @@
 package com.basho.riak.client.operations.datatypes;
 
 import com.basho.riak.client.query.crdt.ops.CrdtOp;
+import com.basho.riak.client.query.crdt.types.RiakDatatype;
 
-<<<<<<< HEAD
- /*
- * @author Dave Rusek <drusuk at basho dot com>
- * @since 2.0
- */
+/*
+* @author Dave Rusek <drusuk at basho dot com>
+* @since 2.0
+*/
 public abstract class DatatypeUpdate<T extends RiakDatatype>
-=======
-public abstract class DatatypeUpdate
->>>>>>> a7753834
 {
     public abstract CrdtOp getOp();
 
