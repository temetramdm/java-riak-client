/*
 * Copyright 2013 Basho Technologies Inc
 *
 * Licensed under the Apache License, Version 2.0 (the "License");
 * you may not use this file except in compliance with the License.
 * You may obtain a copy of the License at
 *
 *      http://www.apache.org/licenses/LICENSE-2.0
 *
 * Unless required by applicable law or agreed to in writing, software
 * distributed under the License is distributed on an "AS IS" BASIS,
 * WITHOUT WARRANTIES OR CONDITIONS OF ANY KIND, either express or implied.
 * See the License for the specific language governing permissions and
 * limitations under the License.
 */

package com.basho.riak.client.operations;

import com.basho.riak.client.RiakCommand;
import com.basho.riak.client.core.FailureInfo;
import com.basho.riak.client.core.RiakCluster;
import com.basho.riak.client.core.RiakFuture;
import com.basho.riak.client.core.operations.StoreBucketPropsOperation;
import com.basho.riak.client.query.Location;
import com.basho.riak.client.query.functions.Function;

import java.util.concurrent.ExecutionException;

 /*
 * @author Dave Rusek <drusek at basho dot com>
 * @since 2.0
 */
public final class StoreBucketProperties extends RiakCommand<StoreBucketPropsOperation.Response, Location>
{

	private final Location location;
	private final Boolean allowMulti;
	private final String backend;
	private final Boolean basicQuorum;
	private final Long bigVClock;
	private final Function chashkeyFunction;
	private final Boolean lastWriteWins;
	private final Function linkWalkFunction;
	private final Integer rw;
	private final Integer dw;
	private final Integer w;
	private final Integer r;
	private final Integer pr;
	private final Integer pw;
	private final Boolean notFoundOk;
	private final Function preCommitHook;
	private final Function postCommitHook;
	private final Long oldVClock;
	private final Long youngVClock;
	private final Long smallVClock;
	private final Integer nval;
	private final Boolean legacySearch;
	private final String searchIndex;

	StoreBucketProperties(Builder builder)
	{

		this.location = builder.location;
		this.allowMulti = builder.allowMulti;
		this.backend = builder.backend;
		this.bigVClock = builder.bigVClock;
		this.chashkeyFunction = builder.chashkeyFunction;
		this.lastWriteWins = builder.lastWriteWins;
		this.basicQuorum = builder.basicQuorum;
		this.linkWalkFunction = builder.linkWalkFunction;
		this.rw = builder.rw;
		this.dw = builder.dw;
		this.w = builder.w;
		this.pr = builder.pr;
		this.pw = builder.pw;
		this.r = builder.r;
		this.notFoundOk = builder.notFoundOk;
		this.preCommitHook = builder.preCommitHook;
		this.postCommitHook = builder.postCommitHook;
		this.oldVClock = builder.oldVClock;
		this.youngVClock = builder.youngVClock;
		this.smallVClock = builder.smallVClock;
		this.nval = builder.nval;
		this.legacySearch = builder.legacySearch;
		this.searchIndex = builder.searchIndex;

	}

	@Override
<<<<<<< HEAD
	public StoreBucketPropsOperation.Response execute(RiakCluster cluster) throws ExecutionException, InterruptedException
=======
	protected final StoreBucketPropsOperation.Response doExecute(RiakCluster cluster) throws ExecutionException, InterruptedException
>>>>>>> 7ddd2fcc
	{
        RiakFuture<StoreBucketPropsOperation.Response, Location> future =
            doExecuteAsync(cluster);
		
        future.await();
        
        if (future.isSuccess())
        {
            return future.get();
        }
        else
        {
            throw new IllegalArgumentException(future.cause().getCause());
        }

	}
    
    @Override
    protected final RiakFuture<StoreBucketPropsOperation.Response, Location> doExecuteAsync(RiakCluster cluster)
    {
        RiakFuture<StoreBucketPropsOperation.Response, Location> coreFuture =
            cluster.execute(buildCoreOperation());
    
        CoreFutureAdapter<StoreBucketPropsOperation.Response, Location, StoreBucketPropsOperation.Response, Location> future =
            new CoreFutureAdapter<StoreBucketPropsOperation.Response, Location, StoreBucketPropsOperation.Response, Location>(coreFuture)
            {
                @Override
                protected StoreBucketPropsOperation.Response convertResponse(StoreBucketPropsOperation.Response coreResponse)
                {
                    return coreResponse;
                }

                @Override
                protected FailureInfo<Location> convertFailureInfo(FailureInfo<Location> coreQueryInfo)
                {
                    return coreQueryInfo;
                }
            };
        coreFuture.addListener(future);
        return future;
    }
    
    
    private StoreBucketPropsOperation buildCoreOperation()
    {
        StoreBucketPropsOperation.Builder builder = 
            new StoreBucketPropsOperation.Builder(location);
		
		if (allowMulti != null)
		{
			builder.withAllowMulti(allowMulti);
		}

		if (backend != null)
		{
			builder.withBackend(backend);
		}

		if (basicQuorum != null)
		{
			builder.withBasicQuorum(basicQuorum);
		}

		if (bigVClock != null)
		{
			builder.withBigVClock(bigVClock);
		}

		if (chashkeyFunction != null)
		{
			builder.withChashkeyFunction(chashkeyFunction);
		}

		if (lastWriteWins != null)
		{
			builder.withLastWriteWins(lastWriteWins);
		}

		if (linkWalkFunction != null)
		{
			builder.withLinkwalkFunction(linkWalkFunction);
		}

		if (rw != null)
		{
			builder.withRw(rw);
		}

		if (dw != null)
		{
			builder.withDw(dw);
		}

		if (w != null)
		{
			builder.withW(w);
		}

		if (r != null)
		{
			builder.withR(r);
		}

		if (pr != null)
		{
			builder.withPr(pr);
		}

		if (pw != null)
		{
			builder.withPw(pw);
		}

		if (notFoundOk != null)
		{
			builder.withNotFoundOk(notFoundOk);
		}

		if (preCommitHook != null)
		{
			builder.withPrecommitHook(preCommitHook);
		}

		if (postCommitHook != null)
		{
			builder.withPostcommitHook(postCommitHook);
		}

		if (oldVClock != null)
		{
			builder.withOldVClock(oldVClock);
		}

		if (youngVClock != null)
		{
			builder.withYoungVClock(youngVClock);
		}

		if (smallVClock != null)
		{
			builder.withSmallVClock(smallVClock);
		}

		if (nval != null)
		{
			builder.withNVal(nval);
		}

		if (legacySearch != null)
		{
			builder.withLegacyRiakSearchEnabled(legacySearch);
		}

		if (searchIndex != null)
		{
			builder.withSearchIndex(searchIndex);
		}

        return builder.build();
    }

	public static class Builder
	{

		private final Location location;
		private Boolean allowMulti;
		private String backend;
		private Boolean basicQuorum;
		private Long bigVClock;
		private Function chashkeyFunction;
		private Boolean lastWriteWins;
		private Function linkWalkFunction;
		private Integer rw;
		private Integer dw;
		private Integer w;
		private Integer r;
		private Integer pr;
		private Integer pw;
		private Boolean notFoundOk;
		private Function preCommitHook;
		private Function postCommitHook;
		private Long oldVClock;
		private Long youngVClock;
		private Long smallVClock;
		private Integer nval;
		private Boolean legacySearch;
		private String searchIndex;


		public Builder(Location location)
		{
			this.location = location;
		}

		/**
		 * Set the allow_multi value.
		 *
		 * @param allow whether to allow sibling objects to be created.
		 * @return a reference to this object.
		 */
		public Builder withAllowMulti(boolean allow)
		{
			this.allowMulti = allow;
			return this;
		}

		/**
		 * Set the backend used by this bucket. Only applies when using
		 * {@code riak_kv_multi_backend} in Riak.
		 *
		 * @param backend the name of the backend to use.
		 * @return a reference to this object.
		 */
		public Builder withBackend(String backend)
		{
			if (null == backend || backend.length() == 0)
			{
				throw new IllegalArgumentException("Backend can not be null or zero length");
			}
			this.backend = backend;
			return this;
		}

		/**
		 * Set the basic_quorum value.
		 *
		 * The parameter controls whether a read request should return early in
		 * some fail cases. E.g. If a quorum of nodes has already returned
		 * notfound/error, don't wait around for the rest.
		 *
		 * @param use the basic_quorum value.
		 * @return a reference to this object.
		 */
		public Builder withBasicQuorum(boolean use)
		{
			this.basicQuorum = use;
			return this;
		}

		/**
		 * Set the big_vclock value.
		 *
		 * @param bigVClock a long representing a epoch time value.
		 * @return a reference to this object.
		 * @see <a
		 * href="http://docs.basho.com/riak/latest/theory/concepts/Vector-Clocks/#Vector-Clock-Pruning">Vector
		 * Clock Pruning</a> for details.
		 */
		public Builder withBigVClock(Long bigVClock)
		{
			this.bigVClock = bigVClock;
			return this;
		}

		/**
		 * Set the chash_keyfun value.
		 *
		 * @param func a Function representing the Erlang func to use.
		 * @return a reference to this object.
		 */
		public Builder withChashkeyFunction(Function func)
		{
			this.chashkeyFunction = func;
			return this;
		}

		/**
		 * Set the last_write_wins value. Unless you really know what you're
		 * doing, you probably do not want to set this to true.
		 *
		 * @param wins whether to ignore vector clocks when writing.
		 * @return a reference to this object.
		 */
		public Builder withLastWriteWins(boolean wins)
		{
			this.lastWriteWins = wins;
			return this;
		}

		/**
		 * Set the linkfun value.
		 *
		 * @param func a Function representing the Erlang func to use.
		 * @return a reference to this object.
		 */
		public Builder withLinkwalkFunction(Function func)
		{
			this.linkWalkFunction = func;
			return this;
		}

		/**
		 * Set the rw value. Individual requests (or buckets in a bucket type)
		 * can override this.
		 *
		 * @param rw the rw value as an integer.
		 * @return a reference to this object.
		 */
		public Builder withRw(int rw)
		{
			this.rw = rw;
			return this;
		}

		/**
		 * Set the dw value. Individual requests (or buckets in a bucket type)
		 * can override this.
		 *
		 * @param dw the dw value as an integer.
		 * @return a reference to this object.
		 */
		public Builder withDw(int dw)
		{
			this.dw = dw;
			return this;
		}

		/**
		 * Set the w value. Individual requests (or buckets in a bucket type)
		 * can override this.
		 *
		 * @param w the w value as an integer.
		 * @return a reference to this object.
		 */
		public Builder withW(int w)
		{
			this.w = w;
			return this;
		}

		/**
		 * Set the r value. Individual requests (or buckets in a bucket type)
		 * can override this.
		 *
		 * @param r the r value as an integer.
		 * @return a reference to this object.
		 */
		public Builder withR(int r)
		{
			this.r = r;
			return this;
		}

		/**
		 * Set the pr value. Individual requests (or buckets in a bucket type)
		 * can override this.
		 *
		 * @param pr the pr value as an integer.
		 * @return a reference to this object.
		 */
		public Builder withPr(int pr)
		{
			this.pr = pr;
			return this;
		}

		/**
		 * Set the pw value. Individual requests (or buckets in a bucket type)
		 * can override this.
		 *
		 * @param pw the pw value as an integer.
		 * @return a reference to this object.
		 */
		public Builder withPw(int pw)
		{
			this.pw = pw;
			return this;
		}

		/**
		 * Set the not_found_ok value. If true a vnode returning notfound for a
		 * key increments the r tally. False is higher consistency, true is
		 * higher availability.
		 *
		 * @param ok the not_found_ok value.
		 * @return a reference to this object.
		 */
		public Builder withNotFoundOk(boolean ok)
		{
			this.notFoundOk = ok;
			return this;
		}

		/**
		 * Add a pre-commit hook. The supplied Function must be an Erlang or
		 * Named JS function.
		 *
		 * @param hook the Function to add.
		 * @return a reference to this object.
		 * @see <a
		 * href="http://docs.basho.com/riak/latest/dev/using/commit-hooks/">Using
		 * Commit Hooks</a>
		 */
		public Builder withPrecommitHook(Function hook)
		{
			if (null == hook || !(!hook.isJavascript() || hook.isNamed()))
			{
				throw new IllegalArgumentException("Must be a named JS or Erlang function.");
			}
			this.preCommitHook = hook;
			return this;
		}

		/**
		 * Add a post-commit hook. The supplied Function must be an Erlang or
		 * Named JS function.
		 *
		 * @param hook the Function to add.
		 * @return a reference to this object.
		 * @see <a
		 * href="http://docs.basho.com/riak/latest/dev/using/commit-hooks/">Using
		 * Commit Hooks</a>
		 */
		public Builder withPostcommitHook(Function hook)
		{
			this.postCommitHook = hook;
			return this;
		}

		/**
		 * Set the old_vclock value.
		 *
		 * @param oldVClock an long representing a epoch time value.
		 * @return a reference to this object.
		 * @see <a
		 * href="http://docs.basho.com/riak/latest/theory/concepts/Vector-Clocks/#Vector-Clock-Pruning">Vector
		 * Clock Pruning</a> for details.
		 */
		public Builder withOldVClock(Long oldVClock)
		{
			this.oldVClock = oldVClock;
			return this;
		}

		/**
		 * Set the young_vclock value.
		 *
		 * @param youngVClock a long representing a epoch time value.
		 * @return a reference to this object.
		 * @see <a
		 * href="http://docs.basho.com/riak/latest/theory/concepts/Vector-Clocks/#Vector-Clock-Pruning">Vector
		 * Clock Pruning</a> for details.
		 */
		public Builder withYoungVClock(Long youngVClock)
		{
			this.youngVClock = youngVClock;
			return this;
		}

		/**
		 * Set the small_vclock value.
		 *
		 * @param smallVClock a long representing a epoch time value.
		 * @return a reference to this object.
		 * @see <a
		 * href="http://docs.basho.com/riak/latest/theory/concepts/Vector-Clocks/#Vector-Clock-Pruning">Vector
		 * Clock Pruning</a> for details.
		 */
		public Builder withSmallVClock(Long smallVClock)
		{
			this.smallVClock = smallVClock;
			return this;
		}

		/**
		 * Set the nVal.
		 *
		 * @param nVal the number of replicas.
		 * @return a reference to this object.
		 */
		public Builder withNVal(int nVal)
		{
			if (nVal <= 0)
			{
				throw new IllegalArgumentException("nVal must be >= 1");
			}
			this.nval = nVal;
			return this;
		}

		/**
		 * Enable Legacy Riak Search. Setting this to true causes the search
		 * pre-commit hook to be added.
		 *
		 * <b>Note this is only for legacy Riak (&lt; v2.0) Search support.</b>
		 *
		 * @param enable add/remove (true/false) the pre-commit hook for Legacy
		 * Riak Search.
		 * @return a reference to this object.
		 */
		public Builder withLegacyRiakSearchEnabled(boolean enable)
		{
			this.legacySearch = enable;
			return this;
		}

		/**
		 * Associate a Search Index. This only applies if Yokozuna is enabled in
		 * Riak v2.0.
		 *
		 * @param indexName The name of the search index to use.
		 * @return a reference to this object.
		 */
		public Builder withSearchIndex(String indexName)
		{
			if (null == indexName || indexName.length() == 0)
			{
				throw new IllegalArgumentException("Index name cannot be null or zero length");
			}
			this.searchIndex = indexName;
			return this;
		}

		public StoreBucketProperties build()
		{
			return new StoreBucketProperties(this);
		}

	}
}<|MERGE_RESOLUTION|>--- conflicted
+++ resolved
@@ -87,11 +87,7 @@
 	}
 
 	@Override
-<<<<<<< HEAD
-	public StoreBucketPropsOperation.Response execute(RiakCluster cluster) throws ExecutionException, InterruptedException
-=======
 	protected final StoreBucketPropsOperation.Response doExecute(RiakCluster cluster) throws ExecutionException, InterruptedException
->>>>>>> 7ddd2fcc
 	{
         RiakFuture<StoreBucketPropsOperation.Response, Location> future =
             doExecuteAsync(cluster);
