--- conflicted
+++ resolved
@@ -21,15 +21,12 @@
 import java.util.Collections;
 import java.util.Set;
 
-<<<<<<< HEAD
+
  /*
  * @author Dave Rusek <drusuk at basho dot com>
  * @since 2.0
  */
-public class RiakSet extends RiakDatatype<Set<byte[]>>
-=======
 public class RiakSet extends RiakDatatype<Set<BinaryValue>>
->>>>>>> d3cc30d5
 {
 
     private final CrdtSet set;
