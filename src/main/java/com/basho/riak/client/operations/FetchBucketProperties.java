/*
 * Copyright 2013 Basho Technologies Inc
 *
 * Licensed under the Apache License, Version 2.0 (the "License");
 * you may not use this file except in compliance with the License.
 * You may obtain a copy of the License at
 *
 *      http://www.apache.org/licenses/LICENSE-2.0
 *
 * Unless required by applicable law or agreed to in writing, software
 * distributed under the License is distributed on an "AS IS" BASIS,
 * WITHOUT WARRANTIES OR CONDITIONS OF ANY KIND, either express or implied.
 * See the License for the specific language governing permissions and
 * limitations under the License.
 */

package com.basho.riak.client.operations;

import com.basho.riak.client.RiakCommand;
import com.basho.riak.client.core.FailureInfo;
import com.basho.riak.client.core.RiakCluster;
import com.basho.riak.client.core.RiakFuture;
import com.basho.riak.client.core.operations.FetchBucketPropsOperation;
import com.basho.riak.client.query.Location;

import java.util.concurrent.ExecutionException;

 /*
 * @author Dave Rusek <drusek at basho dot com>
 * @since 2.0
 */
public final class FetchBucketProperties extends RiakCommand<FetchBucketPropsOperation.Response, Location>
{

	private final Location location;

	public FetchBucketProperties(Builder builder)
	{
		this.location = builder.location;
	}

	@Override
<<<<<<< HEAD
	public FetchBucketPropsOperation.Response execute(RiakCluster cluster) throws ExecutionException, InterruptedException
=======
	protected final FetchBucketPropsOperation.Response doExecute(RiakCluster cluster) throws ExecutionException, InterruptedException
>>>>>>> 7ddd2fcc
	{
		RiakFuture<FetchBucketPropsOperation.Response, Location> future =
            doExecuteAsync(cluster);
		
        future.await();
        if(future.isSuccess())
        {
            return future.get();
        }
        else
        {
            throw new ExecutionException(future.cause().getCause());
        }
	}

    @Override
    protected final RiakFuture<FetchBucketPropsOperation.Response, Location> doExecuteAsync(RiakCluster cluster)
    {
        RiakFuture<FetchBucketPropsOperation.Response, Location> coreFuture =
            cluster.execute(buildCoreOperation());
        
        CoreFutureAdapter<FetchBucketPropsOperation.Response, Location, FetchBucketPropsOperation.Response, Location> future =
            new CoreFutureAdapter<FetchBucketPropsOperation.Response, Location, FetchBucketPropsOperation.Response, Location>(coreFuture)
            {
                @Override
                protected FetchBucketPropsOperation.Response convertResponse(FetchBucketPropsOperation.Response coreResponse)
                {
                    return coreResponse;
                }

                @Override
                protected FailureInfo<Location> convertFailureInfo(FailureInfo<Location> coreQueryInfo)
                {
                    return coreQueryInfo;
                }
            };
        coreFuture.addListener(future);
        return future;
    }
    
    private FetchBucketPropsOperation buildCoreOperation()
    {
        return new FetchBucketPropsOperation.Builder(location).build();
    }

	public static class Builder
	{

		private final Location location;

		public Builder(Location location)
		{
			if (location == null)
            {
                throw new IllegalArgumentException("Location cannot be null");
            }
            this.location = location;
		}

		public FetchBucketProperties build()
		{
			return new FetchBucketProperties(this);
		}
	}

}<|MERGE_RESOLUTION|>--- conflicted
+++ resolved
@@ -40,11 +40,7 @@
 	}
 
 	@Override
-<<<<<<< HEAD
-	public FetchBucketPropsOperation.Response execute(RiakCluster cluster) throws ExecutionException, InterruptedException
-=======
 	protected final FetchBucketPropsOperation.Response doExecute(RiakCluster cluster) throws ExecutionException, InterruptedException
->>>>>>> 7ddd2fcc
 	{
 		RiakFuture<FetchBucketPropsOperation.Response, Location> future =
             doExecuteAsync(cluster);
