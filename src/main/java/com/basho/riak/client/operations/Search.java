--- conflicted
+++ resolved
@@ -70,9 +70,6 @@
 
 
     @Override
-<<<<<<< HEAD
-    public SearchOperation.Response execute(RiakCluster cluster) throws ExecutionException, InterruptedException
-=======
     protected final SearchOperation.Response doExecute(RiakCluster cluster) throws ExecutionException, InterruptedException
     {
         RiakFuture<SearchOperation.Response, BinaryValue> future =
@@ -116,7 +113,6 @@
     }
     
     private SearchOperation buildCoreOperation()
->>>>>>> 7ddd2fcc
     {
         SearchOperation.Builder builder = new SearchOperation.Builder(BinaryValue.create(index), query);
 
