/*
 * Copyright 2013 Basho Technologies Inc
 *
 * Licensed under the Apache License, Version 2.0 (the "License");
 * you may not use this file except in compliance with the License.
 * You may obtain a copy of the License at
 *
 *      http://www.apache.org/licenses/LICENSE-2.0
 *
 * Unless required by applicable law or agreed to in writing, software
 * distributed under the License is distributed on an "AS IS" BASIS,
 * WITHOUT WARRANTIES OR CONDITIONS OF ANY KIND, either express or implied.
 * See the License for the specific language governing permissions and
 * limitations under the License.
 */
package com.basho.riak.client.operations;

import com.basho.riak.client.RiakCommand;
import com.basho.riak.client.cap.Quorum;
import com.basho.riak.client.core.FailureInfo;
import com.basho.riak.client.core.RiakCluster;
import com.basho.riak.client.core.RiakFuture;
import com.basho.riak.client.core.operations.DtFetchOperation;
import com.basho.riak.client.operations.datatypes.Context;

import com.basho.riak.client.query.Location;
import com.basho.riak.client.query.crdt.types.RiakDatatype;
import com.basho.riak.client.util.BinaryValue;

import java.util.HashMap;
import java.util.Map;
import java.util.concurrent.ExecutionException;

 /*
 * @author Dave Rusek <drusuk at basho dot com>
 * @since 2.0
 */
public abstract class FetchDatatype<T extends RiakDatatype> extends RiakCommand<FetchDatatype.Response<T>, Location>
{

    private final Location location;
    private final Map<DtFetchOption<?>, Object> options = new HashMap<DtFetchOption<?>, Object>();

	@SuppressWarnings("unchecked")
    protected FetchDatatype(Builder builder)
    {
        this.location = builder.location;
	    this.options.putAll(builder.options);
    }

    public <U> FetchDatatype<T> withOption(DtFetchOption<U> option, U value)
    {
        options.put(option, value);
        return this;
    }

	public abstract T extractDatatype(RiakDatatype element);

    @Override
    protected final Response<T> doExecute(RiakCluster cluster) throws ExecutionException, InterruptedException
    {
        RiakFuture<Response<T>, Location> future = doExecuteAsync(cluster);
        future.await();
        
        if (future.isSuccess())
        {
            return future.get();
        }
        else
        {
            throw new ExecutionException(future.cause().getCause());
        }
    }
    
    @Override
    protected final RiakFuture<FetchDatatype.Response<T>, Location> doExecuteAsync(RiakCluster cluster)
    {
        RiakFuture<DtFetchOperation.Response, Location> coreFuture =
            cluster.execute(buildCoreOperation());
        
        CoreFutureAdapter<Response<T>, Location, DtFetchOperation.Response, Location> future =
            new CoreFutureAdapter<Response<T>, Location, DtFetchOperation.Response, Location>(coreFuture) {

            @Override
            protected Response<T> convertResponse(DtFetchOperation.Response coreResponse)
            {
                CrdtElement element = coreResponse.getCrdtElement();
                BinaryValue context = coreResponse.getContext();

                T datatype = extractDatatype(element);

                return new Response<T>(datatype, context.getValue());
            }

            @Override
            protected FailureInfo<Location> convertFailureInfo(FailureInfo<Location> coreQueryInfo)
            {
                return coreQueryInfo;
            }
        };
        coreFuture.addListener(future);
        return future;
    }

    private DtFetchOperation buildCoreOperation()
    {
        DtFetchOperation.Builder builder = 
            new DtFetchOperation.Builder(location);
        
        for (Map.Entry<DtFetchOption<?>, Object> entry : options.entrySet())
        {
            if (entry.getKey() == DtFetchOption.R)
            {
                builder.withR(((Quorum) entry.getValue()).getIntValue());
            }
            else if (entry.getKey() == DtFetchOption.PR)
            {
                builder.withPr(((Quorum) entry.getValue()).getIntValue());
            }
            else if (entry.getKey() == DtFetchOption.BASIC_QUORUM)
            {
                builder.withBasicQuorum((Boolean) entry.getValue());
            }
            else if (entry.getKey() == DtFetchOption.NOTFOUND_OK)
            {
                builder.withNotFoundOK((Boolean) entry.getValue());
            }
            else if (entry.getKey() == DtFetchOption.TIMEOUT)
            {
                builder.withTimeout((Integer) entry.getValue());
            }
            else if (entry.getKey() == DtFetchOption.SLOPPY_QUORUM)
            {
                builder.withSloppyQuorum((Boolean) entry.getValue());
            }
            else if (entry.getKey() == DtFetchOption.N_VAL)
            {
                builder.withNVal((Integer) entry.getValue());
            }
            else if (entry.getKey() == DtFetchOption.INCLUDE_CONTEXT)
            {
                builder.includeContext((Boolean) entry.getValue());
            }
        }

<<<<<<< HEAD
        return builder.build();
=======
        DtFetchOperation operation = builder.build();

        RiakFuture<DtFetchOperation.Response, Location> future =
            cluster.execute(operation);
            
        future.await();
        
        if (future.isSuccess())
        {
            DtFetchOperation.Response response = future.get();
            RiakDatatype element = response.getCrdtElement();
            BinaryValue context = response.getContext();

            T datatype = extractDatatype(element);

            return new Response<T>(datatype, context.getValue());
        }
        else
        {
            throw new ExecutionException(future.cause().getCause());
        }

>>>>>>> cd90e384
    }
    
	protected static abstract class Builder<T extends Builder<T>>
	{

		private final Location location;
		private final Map<DtFetchOption<?>, Object> options = new HashMap<DtFetchOption<?>, Object>();

		protected Builder(Location location)
		{
			if (location == null)
            {
                throw new IllegalArgumentException("Location cannot be null");
            }
            this.location = location;
		}

		public <U> T withOption(DtFetchOption<U> option, U value)
		{
			this.options.put(option, value);
			return self();
		}

		protected abstract T self();

	}

    public static class Response<T extends RiakDatatype>
    {

        private final T datatype;
        private final byte[] context;

        public Response(T datatype, byte[] context)
        {
            this.datatype = datatype;
            this.context = context;
        }

        public T getDatatype()
        {
            return datatype;
        }

        public boolean hasContext()
        {
            return context != null;
        }

        public Context getContext()
        {
            return new Context(context);
        }
    }



}<|MERGE_RESOLUTION|>--- conflicted
+++ resolved
@@ -84,7 +84,7 @@
             @Override
             protected Response<T> convertResponse(DtFetchOperation.Response coreResponse)
             {
-                CrdtElement element = coreResponse.getCrdtElement();
+                RiakDatatype element = coreResponse.getCrdtElement();
                 BinaryValue context = coreResponse.getContext();
 
                 T datatype = extractDatatype(element);
@@ -143,32 +143,9 @@
             }
         }
 
-<<<<<<< HEAD
+
         return builder.build();
-=======
-        DtFetchOperation operation = builder.build();
-
-        RiakFuture<DtFetchOperation.Response, Location> future =
-            cluster.execute(operation);
-            
-        future.await();
-        
-        if (future.isSuccess())
-        {
-            DtFetchOperation.Response response = future.get();
-            RiakDatatype element = response.getCrdtElement();
-            BinaryValue context = response.getContext();
-
-            T datatype = extractDatatype(element);
-
-            return new Response<T>(datatype, context.getValue());
-        }
-        else
-        {
-            throw new ExecutionException(future.cause().getCause());
-        }
-
->>>>>>> cd90e384
+
     }
     
 	protected static abstract class Builder<T extends Builder<T>>
