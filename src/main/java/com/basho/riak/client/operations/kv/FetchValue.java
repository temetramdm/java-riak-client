/*
 * Copyright 2013 Basho Technologies Inc
 *
 * Licensed under the Apache License, Version 2.0 (the "License");
 * you may not use this file except in compliance with the License.
 * You may obtain a copy of the License at
 *
 *      http://www.apache.org/licenses/LICENSE-2.0
 *
 * Unless required by applicable law or agreed to in writing, software
 * distributed under the License is distributed on an "AS IS" BASIS,
 * WITHOUT WARRANTIES OR CONDITIONS OF ANY KIND, either express or implied.
 * See the License for the specific language governing permissions and
 * limitations under the License.
 */
package com.basho.riak.client.operations.kv;

import com.basho.riak.client.cap.Quorum;
import com.basho.riak.client.cap.VClock;
import com.basho.riak.client.core.RiakCluster;
import com.basho.riak.client.core.operations.FetchOperation;
import com.basho.riak.client.RiakCommand;
import com.basho.riak.client.core.FailureInfo;
import com.basho.riak.client.core.RiakFuture;
import com.basho.riak.client.operations.CoreFutureAdapter;
import com.basho.riak.client.operations.RiakOption;
import com.basho.riak.client.query.Location;

import java.util.HashMap;
import java.util.Map;
import java.util.concurrent.ExecutionException;


/**
<<<<<<< HEAD
 * Command used to fetch a value from Riak.
 * <p>
 * Fetching an object from Riak is a simple matter of supplying a {@link com.basho.riak.client.query.Location}
 * and executing the FetchValue operation.
 * <pre>
 * Location loc = new Location("my_bucket").setKey("my_key");
 * FetchValue fv = new FetchValue.Builder(loc).build();
 * FetchValue.Response response = client.execute(fv);
 * RiakObject obj = response.getValue(RiakObject.class);
 * </pre>
 * </p>
 * <p>
 * All operations including FetchValue can called async as well.
 * <pre>
 * ...
 * {@literal RiakFuture<FetchValue.Response, Location>} future = client.execute(sv);
 * ...
 * future.await();
 * if (future.isSuccess)
 * { 
 *     ... 
 * }
 * </pre>
 * </p>
 * <p>
 * ORM features are also provided when retrieving the results from the response. 
 * By default, JSON serialization / deserializtion is used. For example, if 
 * the value stored in Riak was JSON and mapped to your class {@code MyPojo}:
 * <pre>
 * ...
 * MyPojo mp = response.getValue(MyPojo.class);
 * ...
 * </pre>
 * </p>
 * 
=======
 * Command used to fetch a value from Riak, referenced by it's key.
 *
>>>>>>> a6fe3e5f
 * @author Dave Rusek <drusek at basho dot com>
 * @since 2.0
 * @see Response
 */
public final class FetchValue extends RiakCommand<FetchValue.Response, Location>
{

	private final Location location;
	private final Map<FetchOption<?>, Object> options =
			new HashMap<FetchOption<?>, Object>();

	FetchValue(Builder builder)
	{
		this.location = builder.location;
		this.options.putAll(builder.options);
	}

	@Override
	protected final Response doExecute(RiakCluster cluster) throws ExecutionException, InterruptedException
	{
		RiakFuture<Response, Location> future = doExecuteAsync(cluster);

		future.await();

		if (future.isSuccess())
		{
			return future.get();
		} else
		{
			throw new ExecutionException(future.cause().getCause());
		}
	}

	@Override
	protected final RiakFuture<Response, Location> doExecuteAsync(RiakCluster cluster)
	{
		RiakFuture<FetchOperation.Response, Location> coreFuture =
				cluster.execute(buildCoreOperation());

		CoreFutureAdapter<Response, Location, FetchOperation.Response, Location> future =
				new CoreFutureAdapter<Response, Location, FetchOperation.Response, Location>(coreFuture)
				{
					@Override
					protected Response convertResponse(FetchOperation.Response coreResponse)
					{
						return new Response.Builder().withNotFound(coreResponse.isNotFound())
								.withUnchanged(coreResponse.isUnchanged())
								.withLocation(coreResponse.getLocation())
								.withValues(coreResponse.getObjectList())
								.withVClock(coreResponse.getVClock())
								.build();
					}

					@Override
					protected FailureInfo<Location> convertFailureInfo(FailureInfo<Location> coreQueryInfo)
					{
						return coreQueryInfo;
					}
				};
		coreFuture.addListener(future);
		return future;

	}

	private FetchOperation buildCoreOperation()
	{
		FetchOperation.Builder builder = new FetchOperation.Builder(location);

		for (Map.Entry<FetchOption<?>, Object> opPair : options.entrySet())
		{

			RiakOption<?> option = opPair.getKey();

			if (option == FetchOption.R)
			{
				builder.withR(((Quorum) opPair.getValue()).getIntValue());
			} else if (option == FetchOption.DELETED_VCLOCK)
			{
				builder.withReturnDeletedVClock((Boolean) opPair.getValue());
			} else if (option == FetchOption.TIMEOUT)
			{
				builder.withTimeout((Integer) opPair.getValue());
			} else if (option == FetchOption.HEAD)
			{
				builder.withHeadOnly((Boolean) opPair.getValue());
			} else if (option == FetchOption.BASIC_QUORUM)
			{
				builder.withBasicQuorum((Boolean) opPair.getValue());
			} else if (option == FetchOption.IF_MODIFIED)
			{
				VClock clock = (VClock) opPair.getValue();
				builder.withIfNotModified(clock.getBytes());
			} else if (option == FetchOption.N_VAL)
			{
				builder.withNVal((Integer) opPair.getValue());
			} else if (option == FetchOption.PR)
			{
				builder.withPr(((Quorum) opPair.getValue()).getIntValue());
			} else if (option == FetchOption.SLOPPY_QUORUM)
			{
				builder.withSloppyQuorum((Boolean) opPair.getValue());
			} else if (option == FetchOption.NOTFOUND_OK)
			{
				builder.withNotFoundOK((Boolean) opPair.getValue());
			}

		}

		return builder.build();
	}

	/**
<<<<<<< HEAD
	 * A response from Riak containing results from a FetchValue command.
	 * <p>
     * The Response, unless marked not found or unchanged, will contain one or
     * more objects returned from Riak (all siblings are returned if present).
     * </p>
     */
=======
	 * A response from Riak including the vector clock.
	 */
>>>>>>> a6fe3e5f
	public static class Response extends KvResponseBase
	{
		private final boolean notFound;
		private final boolean unchanged;

		Response(Init<?> builder)
		{
			super(builder);
			this.notFound = builder.notFound;
			this.unchanged = builder.unchanged;
		}

		/**
		 * Determine if there was a value in Riak.
		 * <p>
		 * If there was no value present at the supplied {@code Location} in
		 * Riak, this will be true.
		 * </p>
		 *
		 * @return true if there was no value in Riak.
		 */
		public boolean isNotFound()
		{
			return notFound;
		}

		/**
		 * Determine if the value is unchanged.
		 * <p/>
		 * If the fetch request set {@link com.basho.riak.client.operations.kv.FetchOption#IF_MODIFIED}
		 * this indicates if the value in Riak has been modified.
		 * <p/>
		 *
		 * @return true if the vector clock for the object in Riak matched the
		 * supplied vector clock, false otherwise.
		 */
		public boolean isUnchanged()
		{
			return unchanged;
		}

<<<<<<< HEAD
        /**
         * @ExcludeFromJavadoc 
         */
        protected static abstract class Init<T extends Init<T>> extends KvResponseBase.Init<T>
        {
            private boolean notFound;
            private boolean unchanged;
            
            T withUnchanged(boolean unchanged)
            {
                this.unchanged = unchanged;
                return self();
            }
            
            T withNotFound(boolean notFound)
            {
                this.notFound = notFound;
                return self();
            }
        }
        
        static class Builder extends Init<Builder>
        {

            @Override
            protected Builder self()
            {
                return this;
            }

            @Override
            Response build()
            {
                return new Response(this);
            }
            
        }
        
=======
		protected static abstract class Init<T extends Init<T>> extends KvResponseBase.Init<T>
		{
			private boolean notFound;
			private boolean unchanged;

			T withUnchanged(boolean unchanged)
			{
				this.unchanged = unchanged;
				return self();
			}

			T withNotFound(boolean notFound)
			{
				this.notFound = notFound;
				return self();
			}
		}

		static class Builder extends Init<Builder>
		{

			@Override
			protected Builder self()
			{
				return this;
			}

			@Override
			Response build()
			{
				return new Response(this);
			}

		}

>>>>>>> a6fe3e5f
	}

    /**
     * Used to construct a FetchValue command. 
     */
	public static class Builder
	{

		private final Location location;
		private final Map<FetchOption<?>, Object> options =
				new HashMap<FetchOption<?>, Object>();

        /**
         * Constructs a builder for a FetchValue operation using the supplied location.
         * @param location the location of the object you want to fetch from Riak. 
         */
		public Builder(Location location)
		{
			this.location = location;
		}

		/**
		 * Add an optional setting for this command. 
         * This will be passed along with the request to Riak to tell it how
		 * to behave when servicing the request.
		 *
		 * @param option the option
		 * @param value the value for the option
		 * @return a reference to this object.
		 */
		public <U> Builder withOption(FetchOption<U> option, U value)
		{
			options.put(option, value);
			return this;
		}

		/**
		 * Build a {@link FetchValue} object
		 *
		 * @return a FetchValue command
		 */
		public FetchValue build()
		{
			return new FetchValue(this);
		}
	}
}<|MERGE_RESOLUTION|>--- conflicted
+++ resolved
@@ -32,7 +32,6 @@
 
 
 /**
-<<<<<<< HEAD
  * Command used to fetch a value from Riak.
  * <p>
  * Fetching an object from Riak is a simple matter of supplying a {@link com.basho.riak.client.query.Location}
@@ -68,10 +67,6 @@
  * </pre>
  * </p>
  * 
-=======
- * Command used to fetch a value from Riak, referenced by it's key.
- *
->>>>>>> a6fe3e5f
  * @author Dave Rusek <drusek at basho dot com>
  * @since 2.0
  * @see Response
@@ -184,17 +179,12 @@
 	}
 
 	/**
-<<<<<<< HEAD
 	 * A response from Riak containing results from a FetchValue command.
 	 * <p>
      * The Response, unless marked not found or unchanged, will contain one or
      * more objects returned from Riak (all siblings are returned if present).
      * </p>
      */
-=======
-	 * A response from Riak including the vector clock.
-	 */
->>>>>>> a6fe3e5f
 	public static class Response extends KvResponseBase
 	{
 		private final boolean notFound;
@@ -236,7 +226,6 @@
 			return unchanged;
 		}
 
-<<<<<<< HEAD
         /**
          * @ExcludeFromJavadoc 
          */
@@ -274,44 +263,7 @@
             }
             
         }
-        
-=======
-		protected static abstract class Init<T extends Init<T>> extends KvResponseBase.Init<T>
-		{
-			private boolean notFound;
-			private boolean unchanged;
-
-			T withUnchanged(boolean unchanged)
-			{
-				this.unchanged = unchanged;
-				return self();
-			}
-
-			T withNotFound(boolean notFound)
-			{
-				this.notFound = notFound;
-				return self();
-			}
-		}
-
-		static class Builder extends Init<Builder>
-		{
-
-			@Override
-			protected Builder self()
-			{
-				return this;
-			}
-
-			@Override
-			Response build()
-			{
-				return new Response(this);
-			}
-
-		}
-
->>>>>>> a6fe3e5f
+
 	}
 
     /**
