/*
 * Copyright 2013 Basho Technologies Inc
 *
 * Licensed under the Apache License, Version 2.0 (the "License");
 * you may not use this file except in compliance with the License.
 * You may obtain a copy of the License at
 *
 *      http://www.apache.org/licenses/LICENSE-2.0
 *
 * Unless required by applicable law or agreed to in writing, software
 * distributed under the License is distributed on an "AS IS" BASIS,
 * WITHOUT WARRANTIES OR CONDITIONS OF ANY KIND, either express or implied.
 * See the License for the specific language governing permissions and
 * limitations under the License.
 */
package com.basho.riak.client.operations.kv;

import com.basho.riak.client.cap.Quorum;
import com.basho.riak.client.cap.VClock;
import com.basho.riak.client.core.RiakCluster;
import com.basho.riak.client.core.operations.FetchOperation;
import com.basho.riak.client.RiakCommand;
import com.basho.riak.client.core.RiakFuture;
import com.basho.riak.client.operations.CoreFutureAdapter;
import com.basho.riak.client.operations.RiakOption;
import com.basho.riak.client.query.Location;

import java.util.HashMap;
import java.util.Map;


/**
 * Command used to fetch a value from Riak.
 * <p>
 * Fetching an object from Riak is a simple matter of supplying a {@link com.basho.riak.client.query.Location}
 * and executing the FetchValue operation.
 * <pre>
 * Location loc = new Location("my_bucket").setKey("my_key");
 * FetchValue fv = new FetchValue.Builder(loc).build();
 * FetchValue.Response response = client.execute(fv);
 * RiakObject obj = response.getValue(RiakObject.class);
 * </pre>
 * </p>
 * <p>
 * All operations including FetchValue can called async as well.
 * <pre>
 * ...
 * {@literal RiakFuture<FetchValue.Response, Location>} future = client.execute(sv);
 * ...
 * future.await();
 * if (future.isSuccess)
 * { 
 *     ... 
 * }
 * </pre>
 * </p>
 * <p>
 * ORM features are also provided when retrieving the results from the response. 
 * By default, JSON serialization / deserializtion is used. For example, if 
 * the value stored in Riak was JSON and mapped to your class {@code MyPojo}:
 * <pre>
 * ...
 * MyPojo mp = response.getValue(MyPojo.class);
 * ...
 * </pre>
 * </p>
 * 
 * @author Dave Rusek <drusek at basho dot com>
 * @since 2.0
 * @see Response
 */
public final class FetchValue extends RiakCommand<FetchValue.Response, Location>
{

	private final Location location;
	private final Map<FetchOption<?>, Object> options =
			new HashMap<FetchOption<?>, Object>();

	FetchValue(Builder builder)
	{
		this.location = builder.location;
		this.options.putAll(builder.options);
	}

	@Override
<<<<<<< HEAD
    protected final RiakFuture<Response, Location> executeAsync(RiakCluster cluster)
    {
        RiakFuture<FetchOperation.Response, Location> coreFuture = 
            cluster.execute(buildCoreOperation());
        
        CoreFutureAdapter<Response, Location, FetchOperation.Response, Location> future = 
            new CoreFutureAdapter<Response, Location, FetchOperation.Response, Location>(coreFuture)
            {
                @Override
                protected Response convertResponse(FetchOperation.Response coreResponse)
                {
                    return new Response.Builder().withNotFound(coreResponse.isNotFound()) 
                                        .withUnchanged(coreResponse.isUnchanged())
                                        .withValues(coreResponse.getObjectList()) 
                                        .withVClock(coreResponse.getVClock())
                                        .withLocation(location) // for ORM
                                        .build();
                }

                @Override
                protected Location convertQueryInfo(Location coreQueryInfo)
                {
                    return coreQueryInfo;
                }
            };
        coreFuture.addListener(future);
        return future;
        
    }
=======
	protected final Response doExecute(RiakCluster cluster) throws ExecutionException, InterruptedException
	{
		RiakFuture<Response, Location> future = doExecuteAsync(cluster);

		future.await();

		if (future.isSuccess())
		{
			return future.get();
		} else
		{
			throw new ExecutionException(future.cause().getCause());
		}
	}

	@Override
	protected final RiakFuture<Response, Location> doExecuteAsync(RiakCluster cluster)
	{
		RiakFuture<FetchOperation.Response, Location> coreFuture =
				cluster.execute(buildCoreOperation());

		CoreFutureAdapter<Response, Location, FetchOperation.Response, Location> future =
				new CoreFutureAdapter<Response, Location, FetchOperation.Response, Location>(coreFuture)
				{
					@Override
					protected Response convertResponse(FetchOperation.Response coreResponse)
					{
						return new Response.Builder().withNotFound(coreResponse.isNotFound())
								.withUnchanged(coreResponse.isUnchanged())
								.withLocation(coreResponse.getLocation())
								.withValues(coreResponse.getObjectList())
								.withVClock(coreResponse.getVClock())
								.build();
					}
>>>>>>> cef7570d

					@Override
					protected FailureInfo<Location> convertFailureInfo(FailureInfo<Location> coreQueryInfo)
					{
						return coreQueryInfo;
					}
				};
		coreFuture.addListener(future);
		return future;

	}

	private FetchOperation buildCoreOperation()
	{
		FetchOperation.Builder builder = new FetchOperation.Builder(location);

		for (Map.Entry<FetchOption<?>, Object> opPair : options.entrySet())
		{

			RiakOption<?> option = opPair.getKey();

			if (option == FetchOption.R)
			{
				builder.withR(((Quorum) opPair.getValue()).getIntValue());
			} else if (option == FetchOption.DELETED_VCLOCK)
			{
				builder.withReturnDeletedVClock((Boolean) opPair.getValue());
			} else if (option == FetchOption.TIMEOUT)
			{
				builder.withTimeout((Integer) opPair.getValue());
			} else if (option == FetchOption.HEAD)
			{
				builder.withHeadOnly((Boolean) opPair.getValue());
			} else if (option == FetchOption.BASIC_QUORUM)
			{
				builder.withBasicQuorum((Boolean) opPair.getValue());
			} else if (option == FetchOption.IF_MODIFIED)
			{
				VClock clock = (VClock) opPair.getValue();
				builder.withIfNotModified(clock.getBytes());
			} else if (option == FetchOption.N_VAL)
			{
				builder.withNVal((Integer) opPair.getValue());
			} else if (option == FetchOption.PR)
			{
				builder.withPr(((Quorum) opPair.getValue()).getIntValue());
			} else if (option == FetchOption.SLOPPY_QUORUM)
			{
				builder.withSloppyQuorum((Boolean) opPair.getValue());
			} else if (option == FetchOption.NOTFOUND_OK)
			{
				builder.withNotFoundOK((Boolean) opPair.getValue());
			}

		}

		return builder.build();
	}

	/**
	 * A response from Riak containing results from a FetchValue command.
	 * <p>
     * The Response, unless marked not found or unchanged, will contain one or
     * more objects returned from Riak (all siblings are returned if present).
     * </p>
     */
	public static class Response extends KvResponseBase
	{
		private final boolean notFound;
		private final boolean unchanged;

		Response(Init<?> builder)
		{
			super(builder);
			this.notFound = builder.notFound;
			this.unchanged = builder.unchanged;
		}

		/**
		 * Determine if there was a value in Riak.
		 * <p>
		 * If there was no value present at the supplied {@code Location} in
		 * Riak, this will be true.
		 * </p>
		 *
		 * @return true if there was no value in Riak.
		 */
		public boolean isNotFound()
		{
			return notFound;
		}

		/**
		 * Determine if the value is unchanged.
		 * <p/>
		 * If the fetch request set {@link com.basho.riak.client.operations.kv.FetchOption#IF_MODIFIED}
		 * this indicates if the value in Riak has been modified.
		 * <p/>
		 *
		 * @return true if the vector clock for the object in Riak matched the
		 * supplied vector clock, false otherwise.
		 */
		public boolean isUnchanged()
		{
			return unchanged;
		}

        /**
         * @ExcludeFromJavadoc 
         */
        protected static abstract class Init<T extends Init<T>> extends KvResponseBase.Init<T>
        {
            private boolean notFound;
            private boolean unchanged;
            
            T withUnchanged(boolean unchanged)
            {
                this.unchanged = unchanged;
                return self();
            }
            
            T withNotFound(boolean notFound)
            {
                this.notFound = notFound;
                return self();
            }
        }
        
        static class Builder extends Init<Builder>
        {

            @Override
            protected Builder self()
            {
                return this;
            }

            @Override
            Response build()
            {
                return new Response(this);
            }
            
        }

	}

    /**
     * Used to construct a FetchValue command. 
     */
	public static class Builder
	{

		private final Location location;
		private final Map<FetchOption<?>, Object> options =
				new HashMap<FetchOption<?>, Object>();

        /**
         * Constructs a builder for a FetchValue operation using the supplied location.
         * @param location the location of the object you want to fetch from Riak. 
         */
		public Builder(Location location)
		{
			if (!location.hasKey())
            {
                throw new IllegalArgumentException("Location must contain a key");
            }
            this.location = location;
		}

		/**
		 * Add an optional setting for this command. 
         * This will be passed along with the request to Riak to tell it how
		 * to behave when servicing the request.
		 *
		 * @param option the option
		 * @param value the value for the option
		 * @return a reference to this object.
		 */
		public <U> Builder withOption(FetchOption<U> option, U value)
		{
			options.put(option, value);
			return this;
		}

		/**
		 * Build a {@link FetchValue} object
		 *
		 * @return a FetchValue command
		 */
		public FetchValue build()
		{
			return new FetchValue(this);
		}
	}
}<|MERGE_RESOLUTION|>--- conflicted
+++ resolved
@@ -83,7 +83,6 @@
 	}
 
 	@Override
-<<<<<<< HEAD
     protected final RiakFuture<Response, Location> executeAsync(RiakCluster cluster)
     {
         RiakFuture<FetchOperation.Response, Location> coreFuture = 
@@ -113,53 +112,6 @@
         return future;
         
     }
-=======
-	protected final Response doExecute(RiakCluster cluster) throws ExecutionException, InterruptedException
-	{
-		RiakFuture<Response, Location> future = doExecuteAsync(cluster);
-
-		future.await();
-
-		if (future.isSuccess())
-		{
-			return future.get();
-		} else
-		{
-			throw new ExecutionException(future.cause().getCause());
-		}
-	}
-
-	@Override
-	protected final RiakFuture<Response, Location> doExecuteAsync(RiakCluster cluster)
-	{
-		RiakFuture<FetchOperation.Response, Location> coreFuture =
-				cluster.execute(buildCoreOperation());
-
-		CoreFutureAdapter<Response, Location, FetchOperation.Response, Location> future =
-				new CoreFutureAdapter<Response, Location, FetchOperation.Response, Location>(coreFuture)
-				{
-					@Override
-					protected Response convertResponse(FetchOperation.Response coreResponse)
-					{
-						return new Response.Builder().withNotFound(coreResponse.isNotFound())
-								.withUnchanged(coreResponse.isUnchanged())
-								.withLocation(coreResponse.getLocation())
-								.withValues(coreResponse.getObjectList())
-								.withVClock(coreResponse.getVClock())
-								.build();
-					}
->>>>>>> cef7570d
-
-					@Override
-					protected FailureInfo<Location> convertFailureInfo(FailureInfo<Location> coreQueryInfo)
-					{
-						return coreQueryInfo;
-					}
-				};
-		coreFuture.addListener(future);
-		return future;
-
-	}
 
 	private FetchOperation buildCoreOperation()
 	{
