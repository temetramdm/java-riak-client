--- conflicted
+++ resolved
@@ -714,36 +714,8 @@
 
         if (trustStore != null)
         {
-<<<<<<< HEAD
             setupTLSAndAuthenticate(c);
         }
-=======
-            SSLContext context;
-            try
-            {
-                context = SSLContext.getInstance("TLS");
-                TrustManagerFactory tmf =
-                    TrustManagerFactory.getInstance(TrustManagerFactory.getDefaultAlgorithm());
-                tmf.init(trustStore);
-                if (keyStore!=null)
-                {
-                    KeyManagerFactory kmf = KeyManagerFactory.getInstance(KeyManagerFactory.getDefaultAlgorithm());
-                    kmf.init(keyStore, keyPassword==null?"".toCharArray():keyPassword.toCharArray());
-                    context.init(kmf.getKeyManagers(), tmf.getTrustManagers(), null);
-                }
-                else
-                {
-                    context.init(null, tmf.getTrustManagers(), null);
-                }
-
-            }
-            catch (Exception ex)
-            {
-                c.close();
-                logger.error("Failure configuring SSL; {}:{} {}", remoteAddress, port, ex);
-                throw new ConnectionFailedException(ex);
-            }
->>>>>>> 12f21b7b
 
         return c;
 
@@ -758,7 +730,7 @@
             TrustManagerFactory tmf =
                 TrustManagerFactory.getInstance(TrustManagerFactory.getDefaultAlgorithm());
             tmf.init(trustStore);
-            if(keyStore!=null)
+                if(keyStore!=null)
             {
                 KeyManagerFactory kmf = KeyManagerFactory.getInstance(KeyManagerFactory.getDefaultAlgorithm());
                 kmf.init(keyStore, keyPassword==null?"".toCharArray():keyPassword.toCharArray());
