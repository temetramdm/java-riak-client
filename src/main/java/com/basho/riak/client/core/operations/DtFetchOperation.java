/*
 * Copyright 2013 Basho Technologies Inc
 *
 * Licensed under the Apache License, Version 2.0 (the "License");
 * you may not use this file except in compliance with the License.
 * You may obtain a copy of the License at
 *
 *      http://www.apache.org/licenses/LICENSE-2.0
 *
 * Unless required by applicable law or agreed to in writing, software
 * distributed under the License is distributed on an "AS IS" BASIS,
 * WITHOUT WARRANTIES OR CONDITIONS OF ANY KIND, either express or implied.
 * See the License for the specific language governing permissions and
 * limitations under the License.
 */
package com.basho.riak.client.core.operations;

import com.basho.riak.client.core.FutureOperation;
import com.basho.riak.client.core.RiakMessage;
import com.basho.riak.client.core.converters.CrdtResponseConverter;
import com.basho.riak.client.query.Location;
import com.basho.riak.client.query.crdt.types.RiakDatatype;
import com.basho.riak.client.util.BinaryValue;
import com.basho.riak.client.util.RiakMessageCodes;
import com.basho.riak.protobuf.RiakDtPB;
import com.google.protobuf.ByteString;
import com.google.protobuf.InvalidProtocolBufferException;

import java.util.List;

public class DtFetchOperation extends FutureOperation<DtFetchOperation.Response, RiakDtPB.DtFetchResp, Location>
{
<<<<<<< HEAD
    private final Location location;
    private final RiakDtPB.DtFetchReq.Builder reqBuilder;

    private DtFetchOperation(Builder builder)
    {
        this.reqBuilder = builder.reqBuilder;
        this.location = builder.location;
    }

    @Override
    protected Response convert(List<RiakDtPB.DtFetchResp> rawResponse) 
    {
        if (rawResponse.size() != 1)
        {
            throw new IllegalStateException("Expecting exactly one response, instead received " + rawResponse.size());
        }

        RiakDtPB.DtFetchResp response = rawResponse.iterator().next();

        CrdtResponseConverter converter = new CrdtResponseConverter();
        CrdtElement element = converter.convert(response);

        Response.Builder responseBuilder = new Response.Builder()
            .withCrdtElement(element)
            .withLocation(location);

        if (response.hasContext())
        {
            BinaryValue ctxWrapper = BinaryValue.create(response.getContext().toByteArray());
            responseBuilder.withContext(ctxWrapper);
        }

        return responseBuilder.build();

    }

    @Override
    protected RiakMessage createChannelMessage()
    {
        return new RiakMessage(RiakMessageCodes.MSG_DtFetchReq, reqBuilder.build().toByteArray());
    }

    @Override
    protected RiakDtPB.DtFetchResp decode(RiakMessage rawMessage)
    {
        Operations.checkMessageType(rawMessage, RiakMessageCodes.MSG_DtFetchResp);
        try
        {
            return RiakDtPB.DtFetchResp.parseFrom(rawMessage.getData());
        }
        catch (InvalidProtocolBufferException ex)
        {
            throw new IllegalArgumentException("Invalid message received", ex);
        }
    }

    @Override
    protected Location getQueryInfo()
    {
        return location;
    }

    public static class Builder
    {
        private final RiakDtPB.DtFetchReq.Builder reqBuilder = RiakDtPB.DtFetchReq.newBuilder();
        private final Location location;
        
        /**
         * Construct a Builder for a DtFetchOperaiton
         * @param location the location of the object in Riak.
         */
        public Builder(Location location)
        {
            if (location == null)
            {
                throw new IllegalArgumentException("Location can not be null");
            }
            else if (!location.hasKey())
            {
                throw new IllegalArgumentException("Location must contain a key");
            }

            reqBuilder.setBucket(ByteString.copyFrom(location.getBucketName().unsafeGetValue()));
            reqBuilder.setKey(ByteString.copyFrom(location.getKey().unsafeGetValue()));
            reqBuilder.setType(ByteString.copyFrom(location.getBucketType().unsafeGetValue()));
            this.location = location;
        }

        /**
         * Set whether a context should be returned
         * Default to false
         *
         * @param context return context
         * @return a reference to this object.
         */
        public Builder includeContext(boolean context)
        {
            reqBuilder.setIncludeContext(context);
            return this;
        }

        /**
         * Set the R value for this FetchOperation.
         * If not asSet the bucket default is used.
         *
         * @param r the R value.
         * @return a reference to this object.
         */
        public Builder withR(int r)
        {
            reqBuilder.setR(r);
            return this;
        }

        /**
         * Set the PR value for this query.
         * If not asSet the bucket default is used.
         *
         * @param pr the PR value.
         * @return a reference to this object.
         */
        public Builder withPr(int pr)
        {
            reqBuilder.setPr(pr);
            return this;
        }

        /**
         * Set the not_found_ok value.
         * <p>
         * If true a vnode returning notfound for a key increments the r tally.
         * False is higher consistency, true is higher availability.
         * </p>
         * <p>
         * If not asSet the bucket default is used.
         * </p>
         *
         * @param notFoundOK the not_found_ok value.
         * @return a reference to this object.
         */
        public Builder withNotFoundOK(boolean notFoundOK)
        {
            reqBuilder.setNotfoundOk(notFoundOK);
            return this;
        }

        /**
         * Set the basic_quorum value.
         * <p>
         * The parameter controls whether a read request should return early in
         * some fail cases.
         * E.g. If a quorum of nodes has already
         * returned notfound/error, don't wait around for the rest.
         * </p>
         *
         * @param useBasicQuorum the basic_quorum value.
         * @return a reference to this object.
         */
        public Builder withBasicQuorum(boolean useBasicQuorum)
        {
            reqBuilder.setBasicQuorum(useBasicQuorum);
            return this;
        }

        /**
         * Set a timeout for this operation.
         *
         * @param timeout a timeout in milliseconds.
         * @return a reference to this object.
         */
        public Builder withTimeout(int timeout)
        {
            reqBuilder.setTimeout(timeout);
            return this;
        }

        /**
         * Set the n_val for this operation.
         * <p>
         * <b>Do not use this unless you understand the ramifications</b>
         * </p>
         *
         * @param nval the n_val value
         * @return a reference to this object.
         */
        public Builder withNVal(int nval)
        {
            reqBuilder.setNVal(nval);
            return this;
        }

        /**
         * Set whether to use sloppy_quorum.
         * <p>
         * <b>Do not use this unless you understand the ramifications</b>
         * </p>
         *
         * @param sloppyQuorum true to use sloppy_quorum
         * @return a reference to this object.
         */
        public Builder withSloppyQuorum(boolean sloppyQuorum)
        {
            reqBuilder.setSloppyQuorum(sloppyQuorum);
            return this;
        }

        public DtFetchOperation build()
        {
            return new DtFetchOperation(this);
        }

    }
    
    public static class Response extends ResponseWithLocation
    {
        private final BinaryValue context;
        private final CrdtElement crdtElement;

        protected Response(Init<?> builder)
        {
            super(builder);
            this.context = builder.context;
            this.crdtElement = builder.crdtElement;
        }

        public boolean hasContext()
        {
            return context != null;
        }

        public BinaryValue getContext()
        {
            return context;
        }

        public boolean hasCrdtElement()
        {
            return crdtElement != null;
        }

        public CrdtElement getCrdtElement()
        {
            return crdtElement;
        }

        protected static abstract class Init<T extends Init<T>> extends ResponseWithLocation.Init<T>
        {
            private BinaryValue context;
            private CrdtElement crdtElement;
                        
            T withContext(BinaryValue context)
            {
                if (context != null)
                {
                    if (context.length() == 0)
                    {
                        throw new IllegalArgumentException("Context cannot be null or zero length");
                    }
                    else
                    {
                        this.context = context;
                    }
                }
                return self();
            }
            
            T withCrdtElement(CrdtElement crdtElement)
            {
                this.crdtElement = crdtElement;
                return self();
            }
        }
        
        
        static class Builder extends Init<Builder>
        {
            @Override
            protected Builder self()
            {
                return this;
            }
            
            @Override
            Response build()
            {
                return new Response(this);
            }
        }
    }
=======
	private final Location location;
	private final RiakDtPB.DtFetchReq.Builder reqBuilder;

	private DtFetchOperation(Builder builder)
	{
		this.reqBuilder = builder.reqBuilder;
		this.location = builder.location;
	}

	@Override
	protected Response convert(List<RiakDtPB.DtFetchResp> rawResponse) throws ExecutionException
	{
		if (rawResponse.size() != 1)
		{
			throw new IllegalStateException("Expecting exactly one response, instead received " + rawResponse.size());
		}

		RiakDtPB.DtFetchResp response = rawResponse.iterator().next();

		CrdtResponseConverter converter = new CrdtResponseConverter();
		RiakDatatype element = converter.convert(response);

		Response.Builder responseBuilder = new Response.Builder()
			.withCrdtElement(element)
			.withLocation(location);

		if (response.hasContext())
		{
			BinaryValue ctxWrapper = BinaryValue.create(response.getContext().toByteArray());
			responseBuilder.withContext(ctxWrapper);
		}

		return responseBuilder.build();

	}

	@Override
	protected RiakMessage createChannelMessage()
	{
		return new RiakMessage(RiakMessageCodes.MSG_DtFetchReq, reqBuilder.build().toByteArray());
	}

	@Override
	protected RiakDtPB.DtFetchResp decode(RiakMessage rawMessage)
	{
		Operations.checkMessageType(rawMessage, RiakMessageCodes.MSG_DtFetchResp);
		try
		{
			return RiakDtPB.DtFetchResp.parseFrom(rawMessage.getData());
		} catch (InvalidProtocolBufferException ex)
		{
			throw new IllegalArgumentException("Invalid message received", ex);
		}
	}

	public static class Builder
	{
		private final RiakDtPB.DtFetchReq.Builder reqBuilder = RiakDtPB.DtFetchReq.newBuilder();
		private final Location location;

		/**
		 * Construct a Builder for a DtFetchOperaiton
		 *
		 * @param location the location of the object in Riak.
		 */
		public Builder(Location location)
		{
			if (location == null)
			{
				throw new IllegalArgumentException("Location can not be null");
			} else if (!location.hasKey())
			{
				throw new IllegalArgumentException("Location must contain a key");
			}

			reqBuilder.setBucket(ByteString.copyFrom(location.getBucketName().unsafeGetValue()));
			reqBuilder.setKey(ByteString.copyFrom(location.getKey().unsafeGetValue()));
			reqBuilder.setType(ByteString.copyFrom(location.getBucketType().unsafeGetValue()));
			this.location = location;
		}

		/**
		 * Set whether a context should be returned
		 * Default to false
		 *
		 * @param context return context
		 * @return a reference to this object.
		 */
		public Builder includeContext(boolean context)
		{
			reqBuilder.setIncludeContext(context);
			return this;
		}

		/**
		 * Set the R value for this FetchOperation.
		 * If not asSet the bucket default is used.
		 *
		 * @param r the R value.
		 * @return a reference to this object.
		 */
		public Builder withR(int r)
		{
			reqBuilder.setR(r);
			return this;
		}

		/**
		 * Set the PR value for this query.
		 * If not asSet the bucket default is used.
		 *
		 * @param pr the PR value.
		 * @return a reference to this object.
		 */
		public Builder withPr(int pr)
		{
			reqBuilder.setPr(pr);
			return this;
		}

		/**
		 * Set the not_found_ok value.
		 * <p>
		 * If true a vnode returning notfound for a key increments the r tally.
		 * False is higher consistency, true is higher availability.
		 * </p>
		 * <p>
		 * If not asSet the bucket default is used.
		 * </p>
		 *
		 * @param notFoundOK the not_found_ok value.
		 * @return a reference to this object.
		 */
		public Builder withNotFoundOK(boolean notFoundOK)
		{
			reqBuilder.setNotfoundOk(notFoundOK);
			return this;
		}

		/**
		 * Set the basic_quorum value.
		 * <p>
		 * The parameter controls whether a read request should return early in
		 * some fail cases.
		 * E.g. If a quorum of nodes has already
		 * returned notfound/error, don't wait around for the rest.
		 * </p>
		 *
		 * @param useBasicQuorum the basic_quorum value.
		 * @return a reference to this object.
		 */
		public Builder withBasicQuorum(boolean useBasicQuorum)
		{
			reqBuilder.setBasicQuorum(useBasicQuorum);
			return this;
		}

		/**
		 * Set a timeout for this operation.
		 *
		 * @param timeout a timeout in milliseconds.
		 * @return a reference to this object.
		 */
		public Builder withTimeout(int timeout)
		{
			reqBuilder.setTimeout(timeout);
			return this;
		}

		/**
		 * Set the n_val for this operation.
		 * <p>
		 * <b>Do not use this unless you understand the ramifications</b>
		 * </p>
		 *
		 * @param nval the n_val value
		 * @return a reference to this object.
		 */
		public Builder withNVal(int nval)
		{
			reqBuilder.setNVal(nval);
			return this;
		}

		/**
		 * Set whether to use sloppy_quorum.
		 * <p>
		 * <b>Do not use this unless you understand the ramifications</b>
		 * </p>
		 *
		 * @param sloppyQuorum true to use sloppy_quorum
		 * @return a reference to this object.
		 */
		public Builder withSloppyQuorum(boolean sloppyQuorum)
		{
			reqBuilder.setSloppyQuorum(sloppyQuorum);
			return this;
		}

		public DtFetchOperation build()
		{
			return new DtFetchOperation(this);
		}

	}

	public static class Response extends ResponseWithLocation
	{
		private final BinaryValue context;
		private final RiakDatatype crdtElement;

		protected Response(Init<?> builder)
		{
			super(builder);
			this.context = builder.context;
			this.crdtElement = builder.crdtElement;
		}

		public boolean hasContext()
		{
			return context != null;
		}

		public BinaryValue getContext()
		{
			return context;
		}

		public boolean hasCrdtElement()
		{
			return crdtElement != null;
		}

		public RiakDatatype getCrdtElement()
		{
			return crdtElement;
		}

		protected static abstract class Init<T extends Init<T>> extends ResponseWithLocation.Init<T>
		{
			private BinaryValue context;
			private RiakDatatype crdtElement;

			protected abstract T self();

			T withContext(BinaryValue context)
			{
				if (context != null)
				{
					if (context.length() == 0)
					{
						throw new IllegalArgumentException("Context cannot be null or zero length");
					} else
					{
						this.context = context;
					}
				}
				return self();
			}

			T withCrdtElement(RiakDatatype crdtElement)
			{
				this.crdtElement = crdtElement;
				return self();
			}
		}


		static class Builder extends Init<Builder>
		{
			@Override
			protected Builder self()
			{
				return this;
			}

			@Override
			Response build()
			{
				return new Response(this);
			}
		}
	}
>>>>>>> 7967e30d
}<|MERGE_RESOLUTION|>--- conflicted
+++ resolved
@@ -30,7 +30,6 @@
 
 public class DtFetchOperation extends FutureOperation<DtFetchOperation.Response, RiakDtPB.DtFetchResp, Location>
 {
-<<<<<<< HEAD
     private final Location location;
     private final RiakDtPB.DtFetchReq.Builder reqBuilder;
 
@@ -41,7 +40,7 @@
     }
 
     @Override
-    protected Response convert(List<RiakDtPB.DtFetchResp> rawResponse) 
+    protected Response convert(List<RiakDtPB.DtFetchResp> rawResponse)
     {
         if (rawResponse.size() != 1)
         {
@@ -51,7 +50,7 @@
         RiakDtPB.DtFetchResp response = rawResponse.iterator().next();
 
         CrdtResponseConverter converter = new CrdtResponseConverter();
-        CrdtElement element = converter.convert(response);
+        RiakDatatype element = converter.convert(response);
 
         Response.Builder responseBuilder = new Response.Builder()
             .withCrdtElement(element)
@@ -97,7 +96,7 @@
     {
         private final RiakDtPB.DtFetchReq.Builder reqBuilder = RiakDtPB.DtFetchReq.newBuilder();
         private final Location location;
-        
+
         /**
          * Construct a Builder for a DtFetchOperaiton
          * @param location the location of the object in Riak.
@@ -243,11 +242,11 @@
         }
 
     }
-    
+
     public static class Response extends ResponseWithLocation
     {
         private final BinaryValue context;
-        private final CrdtElement crdtElement;
+        private final RiakDatatype crdtElement;
 
         protected Response(Init<?> builder)
         {
@@ -271,7 +270,7 @@
             return crdtElement != null;
         }
 
-        public CrdtElement getCrdtElement()
+        public RiakDatatype getCrdtElement()
         {
             return crdtElement;
         }
@@ -279,8 +278,8 @@
         protected static abstract class Init<T extends Init<T>> extends ResponseWithLocation.Init<T>
         {
             private BinaryValue context;
-            private CrdtElement crdtElement;
-                        
+            private RiakDatatype crdtElement;
+
             T withContext(BinaryValue context)
             {
                 if (context != null)
@@ -296,15 +295,15 @@
                 }
                 return self();
             }
-            
-            T withCrdtElement(CrdtElement crdtElement)
+
+            T withCrdtElement(RiakDatatype crdtElement)
             {
                 this.crdtElement = crdtElement;
                 return self();
             }
         }
-        
-        
+
+
         static class Builder extends Init<Builder>
         {
             @Override
@@ -312,7 +311,7 @@
             {
                 return this;
             }
-            
+
             @Override
             Response build()
             {
@@ -320,289 +319,4 @@
             }
         }
     }
-=======
-	private final Location location;
-	private final RiakDtPB.DtFetchReq.Builder reqBuilder;
-
-	private DtFetchOperation(Builder builder)
-	{
-		this.reqBuilder = builder.reqBuilder;
-		this.location = builder.location;
-	}
-
-	@Override
-	protected Response convert(List<RiakDtPB.DtFetchResp> rawResponse) throws ExecutionException
-	{
-		if (rawResponse.size() != 1)
-		{
-			throw new IllegalStateException("Expecting exactly one response, instead received " + rawResponse.size());
-		}
-
-		RiakDtPB.DtFetchResp response = rawResponse.iterator().next();
-
-		CrdtResponseConverter converter = new CrdtResponseConverter();
-		RiakDatatype element = converter.convert(response);
-
-		Response.Builder responseBuilder = new Response.Builder()
-			.withCrdtElement(element)
-			.withLocation(location);
-
-		if (response.hasContext())
-		{
-			BinaryValue ctxWrapper = BinaryValue.create(response.getContext().toByteArray());
-			responseBuilder.withContext(ctxWrapper);
-		}
-
-		return responseBuilder.build();
-
-	}
-
-	@Override
-	protected RiakMessage createChannelMessage()
-	{
-		return new RiakMessage(RiakMessageCodes.MSG_DtFetchReq, reqBuilder.build().toByteArray());
-	}
-
-	@Override
-	protected RiakDtPB.DtFetchResp decode(RiakMessage rawMessage)
-	{
-		Operations.checkMessageType(rawMessage, RiakMessageCodes.MSG_DtFetchResp);
-		try
-		{
-			return RiakDtPB.DtFetchResp.parseFrom(rawMessage.getData());
-		} catch (InvalidProtocolBufferException ex)
-		{
-			throw new IllegalArgumentException("Invalid message received", ex);
-		}
-	}
-
-	public static class Builder
-	{
-		private final RiakDtPB.DtFetchReq.Builder reqBuilder = RiakDtPB.DtFetchReq.newBuilder();
-		private final Location location;
-
-		/**
-		 * Construct a Builder for a DtFetchOperaiton
-		 *
-		 * @param location the location of the object in Riak.
-		 */
-		public Builder(Location location)
-		{
-			if (location == null)
-			{
-				throw new IllegalArgumentException("Location can not be null");
-			} else if (!location.hasKey())
-			{
-				throw new IllegalArgumentException("Location must contain a key");
-			}
-
-			reqBuilder.setBucket(ByteString.copyFrom(location.getBucketName().unsafeGetValue()));
-			reqBuilder.setKey(ByteString.copyFrom(location.getKey().unsafeGetValue()));
-			reqBuilder.setType(ByteString.copyFrom(location.getBucketType().unsafeGetValue()));
-			this.location = location;
-		}
-
-		/**
-		 * Set whether a context should be returned
-		 * Default to false
-		 *
-		 * @param context return context
-		 * @return a reference to this object.
-		 */
-		public Builder includeContext(boolean context)
-		{
-			reqBuilder.setIncludeContext(context);
-			return this;
-		}
-
-		/**
-		 * Set the R value for this FetchOperation.
-		 * If not asSet the bucket default is used.
-		 *
-		 * @param r the R value.
-		 * @return a reference to this object.
-		 */
-		public Builder withR(int r)
-		{
-			reqBuilder.setR(r);
-			return this;
-		}
-
-		/**
-		 * Set the PR value for this query.
-		 * If not asSet the bucket default is used.
-		 *
-		 * @param pr the PR value.
-		 * @return a reference to this object.
-		 */
-		public Builder withPr(int pr)
-		{
-			reqBuilder.setPr(pr);
-			return this;
-		}
-
-		/**
-		 * Set the not_found_ok value.
-		 * <p>
-		 * If true a vnode returning notfound for a key increments the r tally.
-		 * False is higher consistency, true is higher availability.
-		 * </p>
-		 * <p>
-		 * If not asSet the bucket default is used.
-		 * </p>
-		 *
-		 * @param notFoundOK the not_found_ok value.
-		 * @return a reference to this object.
-		 */
-		public Builder withNotFoundOK(boolean notFoundOK)
-		{
-			reqBuilder.setNotfoundOk(notFoundOK);
-			return this;
-		}
-
-		/**
-		 * Set the basic_quorum value.
-		 * <p>
-		 * The parameter controls whether a read request should return early in
-		 * some fail cases.
-		 * E.g. If a quorum of nodes has already
-		 * returned notfound/error, don't wait around for the rest.
-		 * </p>
-		 *
-		 * @param useBasicQuorum the basic_quorum value.
-		 * @return a reference to this object.
-		 */
-		public Builder withBasicQuorum(boolean useBasicQuorum)
-		{
-			reqBuilder.setBasicQuorum(useBasicQuorum);
-			return this;
-		}
-
-		/**
-		 * Set a timeout for this operation.
-		 *
-		 * @param timeout a timeout in milliseconds.
-		 * @return a reference to this object.
-		 */
-		public Builder withTimeout(int timeout)
-		{
-			reqBuilder.setTimeout(timeout);
-			return this;
-		}
-
-		/**
-		 * Set the n_val for this operation.
-		 * <p>
-		 * <b>Do not use this unless you understand the ramifications</b>
-		 * </p>
-		 *
-		 * @param nval the n_val value
-		 * @return a reference to this object.
-		 */
-		public Builder withNVal(int nval)
-		{
-			reqBuilder.setNVal(nval);
-			return this;
-		}
-
-		/**
-		 * Set whether to use sloppy_quorum.
-		 * <p>
-		 * <b>Do not use this unless you understand the ramifications</b>
-		 * </p>
-		 *
-		 * @param sloppyQuorum true to use sloppy_quorum
-		 * @return a reference to this object.
-		 */
-		public Builder withSloppyQuorum(boolean sloppyQuorum)
-		{
-			reqBuilder.setSloppyQuorum(sloppyQuorum);
-			return this;
-		}
-
-		public DtFetchOperation build()
-		{
-			return new DtFetchOperation(this);
-		}
-
-	}
-
-	public static class Response extends ResponseWithLocation
-	{
-		private final BinaryValue context;
-		private final RiakDatatype crdtElement;
-
-		protected Response(Init<?> builder)
-		{
-			super(builder);
-			this.context = builder.context;
-			this.crdtElement = builder.crdtElement;
-		}
-
-		public boolean hasContext()
-		{
-			return context != null;
-		}
-
-		public BinaryValue getContext()
-		{
-			return context;
-		}
-
-		public boolean hasCrdtElement()
-		{
-			return crdtElement != null;
-		}
-
-		public RiakDatatype getCrdtElement()
-		{
-			return crdtElement;
-		}
-
-		protected static abstract class Init<T extends Init<T>> extends ResponseWithLocation.Init<T>
-		{
-			private BinaryValue context;
-			private RiakDatatype crdtElement;
-
-			protected abstract T self();
-
-			T withContext(BinaryValue context)
-			{
-				if (context != null)
-				{
-					if (context.length() == 0)
-					{
-						throw new IllegalArgumentException("Context cannot be null or zero length");
-					} else
-					{
-						this.context = context;
-					}
-				}
-				return self();
-			}
-
-			T withCrdtElement(RiakDatatype crdtElement)
-			{
-				this.crdtElement = crdtElement;
-				return self();
-			}
-		}
-
-
-		static class Builder extends Init<Builder>
-		{
-			@Override
-			protected Builder self()
-			{
-				return this;
-			}
-
-			@Override
-			Response build()
-			{
-				return new Response(this);
-			}
-		}
-	}
->>>>>>> 7967e30d
 }