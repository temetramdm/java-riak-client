/*
 * Copyright 2013 Basho Technologies Inc
 *
 * Licensed under the Apache License, Version 2.0 (the "License");
 * you may not use this file except in compliance with the License.
 * You may obtain a copy of the License at
 *
 *      http://www.apache.org/licenses/LICENSE-2.0
 *
 * Unless required by applicable law or agreed to in writing, software
 * distributed under the License is distributed on an "AS IS" BASIS,
 * WITHOUT WARRANTIES OR CONDITIONS OF ANY KIND, either express or implied.
 * See the License for the specific language governing permissions and
 * limitations under the License.
 */
package com.basho.riak.client.core.operations;

import com.basho.riak.client.query.crdt.ops.*;
import com.basho.riak.client.util.BinaryValue;
import com.basho.riak.protobuf.RiakDtPB;
import com.google.protobuf.ByteString;
import org.junit.Test;

import static junit.framework.Assert.assertEquals;
import static junit.framework.Assert.assertTrue;

public class DtUpdateOperationTest
{

    private final BinaryValue bucket = BinaryValue.create("buket");
    private final BinaryValue type = BinaryValue.create("type");

    @Test
    public void testGetCounterOp()
    {

        final long counterValue = 1;
        CounterOp op = new CounterOp(counterValue);
        DtUpdateOperation.Builder operation = new DtUpdateOperation.Builder(bucket, type);
        RiakDtPB.CounterOp counterOp = operation.getCounterOp(op);

        assertEquals(counterValue, counterOp.getIncrement());

    }

    @Test
    public void testGetSetOp()
    {

        BinaryValue addition = BinaryValue.create("1");
        BinaryValue removal = BinaryValue.create("2");

        SetOp op = new SetOp()
            .add(addition)
            .remove(removal);

        DtUpdateOperation.Builder operation = new DtUpdateOperation.Builder(bucket, type);
        RiakDtPB.SetOp setOp = operation.getSetOp(op);

        BinaryValue serializedAddition = BinaryValue.unsafeCreate(setOp.getAdds(0).toByteArray());
        BinaryValue serializedRemoval = BinaryValue.unsafeCreate(setOp.getRemoves(0).toByteArray());

        assertEquals(addition, serializedAddition);
        assertEquals(removal, serializedRemoval);

    }

    @Test
    public void testGetFlagOp()
    {

        final boolean enabled = true;

        FlagOp op = new FlagOp(enabled);

        DtUpdateOperation.Builder operation = new DtUpdateOperation.Builder(bucket, type);
        RiakDtPB.MapUpdate.FlagOp flagOp = operation.getFlagOp(op);

        assertEquals(RiakDtPB.MapUpdate.FlagOp.ENABLE, flagOp);

    }

    @Test
    public void testGetRegisterOp()
    {

        final BinaryValue registerValue = BinaryValue.create("value");

        RegisterOp op = new RegisterOp(registerValue);

        DtUpdateOperation.Builder operation = new DtUpdateOperation.Builder(bucket, type);
        ByteString registerOp = operation.getRegisterOp(op);

        ByteString serializedValue = ByteString.copyFrom(registerValue.unsafeGetValue());
        assertEquals(serializedValue, registerOp);
    }

    @Test
    public void testGetMapOpAdditionsAndRemovals()
    {

        BinaryValue addKey = BinaryValue.create("add");
        BinaryValue removeKey = BinaryValue.create("remove");

        MapOp op = new MapOp()
            .add(addKey, MapOp.FieldType.COUNTER)
            .remove(removeKey, MapOp.FieldType.COUNTER);

        DtUpdateOperation.Builder operation = new DtUpdateOperation.Builder(bucket, type);
        RiakDtPB.MapOp mapOp = operation.getMapOp(op);

        assertTrue(mapOp.getAddsCount() == 1);
        assertEquals(ByteString.copyFrom(addKey.unsafeGetValue()), mapOp.getAdds(0).getName());
        assertEquals(RiakDtPB.MapField.MapFieldType.COUNTER, mapOp.getAdds(0).getType());

        assertTrue(mapOp.getRemovesCount() == 1);
        assertEquals(ByteString.copyFrom(removeKey.unsafeGetValue()), mapOp.getRemoves(0).getName());
        assertEquals(RiakDtPB.MapField.MapFieldType.COUNTER, mapOp.getRemoves(0).getType());

    }

    @Test
    public void testGetMapOpUpdates()
    {

<<<<<<< HEAD
        ByteArrayWrapper counterKey = ByteArrayWrapper.create("counter");
        ByteArrayWrapper setKey = ByteArrayWrapper.create("asSet");
        ByteArrayWrapper flagKey = ByteArrayWrapper.create("flag");
        ByteArrayWrapper registerKey = ByteArrayWrapper.create("register");
        ByteArrayWrapper mapKey = ByteArrayWrapper.create("asMap");
=======
        BinaryValue counterKey = BinaryValue.create("counter");
        BinaryValue setKey = BinaryValue.create("set");
        BinaryValue flagKey = BinaryValue.create("flag");
        BinaryValue registerKey = BinaryValue.create("register");
        BinaryValue mapKey = BinaryValue.create("map");
>>>>>>> d5616beb

        BinaryValue setAddValue = BinaryValue.create("1");

        BinaryValue registerValue = BinaryValue.create("value");

        BinaryValue mapAddValue = BinaryValue.create("value");

        MapOp op = new MapOp()
            .update(counterKey, new CounterOp(1))
            .update(setKey, new SetOp().add(setAddValue))
            .update(flagKey, new FlagOp(true))
            .update(registerKey, new RegisterOp(registerValue))
            .update(mapKey, new MapOp()
                .add(mapAddValue, MapOp.FieldType.COUNTER));

        DtUpdateOperation.Builder operation = new DtUpdateOperation.Builder(bucket, type);
        RiakDtPB.MapOp mapOp = operation.getMapOp(op);

        assertTrue(mapOp.getUpdatesCount() == 5);

    }

    @Test
    public void testGetMapOpUpdateNestedMaps()
    {

        BinaryValue key1 = BinaryValue.create("key1");
        MapOp op1 = new MapOp().update(key1, new CounterOp(1));

        BinaryValue key2 = BinaryValue.create("key2");
        MapOp op2 = new MapOp().update(key2, op1);

        BinaryValue key3 = BinaryValue.create("key3");
        MapOp op3 = new MapOp().update(key3, op2);

        DtUpdateOperation.Builder operation = new DtUpdateOperation.Builder(bucket, type);
        RiakDtPB.MapOp mapOp = operation.getMapOp(op3);

        assertTrue(mapOp.getUpdatesCount() == 1);
        assertTrue(mapOp.getAddsCount() == 0);
        assertTrue(mapOp.getRemovesCount() == 0);

        //op3
        RiakDtPB.MapUpdate update = mapOp.getUpdates(0);
        assertTrue(update.hasMapOp());

        RiakDtPB.MapOp serializedMapOp = update.getMapOp();
        assertTrue(serializedMapOp.getUpdatesCount() == 1);

        //op2
        update = serializedMapOp.getUpdates(0);
        assertTrue(update.hasMapOp());

        serializedMapOp = update.getMapOp();
        assertTrue(serializedMapOp.getUpdatesCount() == 1);

        //op1
        update = serializedMapOp.getUpdates(0);
        assertTrue(update.hasCounterOp());

        RiakDtPB.CounterOp serializedCounterOp = update.getCounterOp();
        assertEquals(1, serializedCounterOp.getIncrement());

    }

}<|MERGE_RESOLUTION|>--- conflicted
+++ resolved
@@ -123,19 +123,11 @@
     public void testGetMapOpUpdates()
     {
 
-<<<<<<< HEAD
-        ByteArrayWrapper counterKey = ByteArrayWrapper.create("counter");
-        ByteArrayWrapper setKey = ByteArrayWrapper.create("asSet");
-        ByteArrayWrapper flagKey = ByteArrayWrapper.create("flag");
-        ByteArrayWrapper registerKey = ByteArrayWrapper.create("register");
-        ByteArrayWrapper mapKey = ByteArrayWrapper.create("asMap");
-=======
         BinaryValue counterKey = BinaryValue.create("counter");
         BinaryValue setKey = BinaryValue.create("set");
         BinaryValue flagKey = BinaryValue.create("flag");
         BinaryValue registerKey = BinaryValue.create("register");
         BinaryValue mapKey = BinaryValue.create("map");
->>>>>>> d5616beb
 
         BinaryValue setAddValue = BinaryValue.create("1");
 
