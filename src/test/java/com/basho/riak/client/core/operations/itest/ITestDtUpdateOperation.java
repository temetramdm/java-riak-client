--- conflicted
+++ resolved
@@ -246,13 +246,8 @@
 
         assertTrue(map.viewAsMap().isEmpty());
 
-<<<<<<< HEAD
-        ByteArrayWrapper setValue = ByteArrayWrapper.create("value");
-        ByteArrayWrapper mapKey = ByteArrayWrapper.create("asSet");
-=======
         BinaryValue setValue = BinaryValue.create("value");
         BinaryValue mapKey = BinaryValue.create("set");
->>>>>>> d5616beb
         DtUpdateOperation add =
             new DtUpdateOperation.Builder(bucketName, mapBucketType)
                 .withOp(new MapOp().add(mapKey, MapOp.FieldType.SET))
@@ -352,11 +347,7 @@
         assertEquals(mapKey, register.getValue());
 
 
-<<<<<<< HEAD
-        mapKey = ByteArrayWrapper.create("asMap");
-=======
         mapKey = BinaryValue.create("map");
->>>>>>> d5616beb
 
         addSet = new DtUpdateOperation.Builder(bucketName, mapBucketType)
             .withOp(new MapOp().add(mapKey, MapOp.FieldType.MAP))
