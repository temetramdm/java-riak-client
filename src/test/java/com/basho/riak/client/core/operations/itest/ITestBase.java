/*
 * Copyright 2013 Basho Technologies Inc.
 *
 * Licensed under the Apache License, Version 2.0 (the "License");
 * you may not use this file except in compliance with the License.
 * You may obtain a copy of the License at
 *
 *      http://www.apache.org/licenses/LICENSE-2.0
 *
 * Unless required by applicable law or agreed to in writing, software
 * distributed under the License is distributed on an "AS IS" BASIS,
 * WITHOUT WARRANTIES OR CONDITIONS OF ANY KIND, either express or implied.
 * See the License for the specific language governing permissions and
 * limitations under the License.
 */
package com.basho.riak.client.core.operations.itest;

import com.basho.riak.client.core.RiakCluster;
import com.basho.riak.client.core.RiakFuture;
import com.basho.riak.client.core.RiakFutureListener;
import com.basho.riak.client.core.RiakNode;
import com.basho.riak.client.core.operations.DeleteOperation;
import com.basho.riak.client.core.operations.ListKeysOperation;
import com.basho.riak.client.core.operations.ResetBucketPropsOperation;
import com.basho.riak.client.util.ByteArrayWrapper;
import java.net.UnknownHostException;
import java.util.List;
import java.util.concurrent.CountDownLatch;
import java.util.concurrent.ExecutionException;
import java.util.concurrent.Semaphore;
import java.util.concurrent.atomic.AtomicInteger;
import org.junit.AfterClass;
import org.junit.Before;
import org.junit.BeforeClass;

/**
 *
 * @author Brian Roach <roach at basho dot com>
 * @since 2.0
 */
public abstract class ITestBase
{
    protected static RiakCluster cluster;
    protected static boolean testYokozuna;
    protected static boolean test2i;
    protected static boolean testBucketType;
    protected static boolean testCrdt;
    protected static ByteArrayWrapper bucketName;
<<<<<<< HEAD
    protected static ByteArrayWrapper counterBucketType;
    protected static ByteArrayWrapper setBucketType;
    protected static ByteArrayWrapper mapBucketType;
    
=======
    protected static ByteArrayWrapper bucketType;

>>>>>>> bb0a78ea
    @BeforeClass
    public static void setUp() throws UnknownHostException
    {
        testYokozuna = Boolean.parseBoolean(System.getProperty("com.basho.riak.yokozuna"));
        test2i = Boolean.parseBoolean(System.getProperty("com.basho.riak.2i"));
        // You must create a bucket type 'test_type' if you enable this.
        testBucketType = Boolean.parseBoolean(System.getProperty("com.basho.riak.buckettype"));
<<<<<<< HEAD
        testCrdt = Boolean.parseBoolean(System.getProperty("com.basho.riak.crdt"));
=======
        bucketType = ByteArrayWrapper.unsafeCreate("test_type".getBytes());
>>>>>>> bb0a78ea
        
        bucketName = ByteArrayWrapper.unsafeCreate("ITestBase".getBytes());
        RiakNode.Builder builder = new RiakNode.Builder()
                                        .withMinConnections(10);

        /**
         * In order to run the CRDT itests you must first manually
         * create the following bucket types in your riak instance
         * with the corresponding bucket properties.
         *
         * maps: allow_mult = true, datatype = map
         * sets: allow_mult = true, datatype = set
         * counters: allow_mult = true, datatype = counter
         */
        counterBucketType = ByteArrayWrapper.create("counters");
        setBucketType = ByteArrayWrapper.create("sets");
        mapBucketType = ByteArrayWrapper.create("maps");

        cluster = new RiakCluster.Builder(builder.build()).build();
        cluster.start();
    }
    
    @Before
    public void beforeTest() throws InterruptedException, ExecutionException
    {
        resetAndEmptyBucket(bucketName);
    }
    
    @AfterClass
    public static void tearDown() throws InterruptedException, ExecutionException
    {
        resetAndEmptyBucket(bucketName);
        cluster.stop();
    }
    
    public static void resetAndEmptyBucket(ByteArrayWrapper name) throws InterruptedException, ExecutionException
    {
        resetAndEmptyBucket(name, null);

    }

    protected static void resetAndEmptyBucket(ByteArrayWrapper name, ByteArrayWrapper type) throws InterruptedException, ExecutionException
    {
        ListKeysOperation keysOp = new ListKeysOperation(name);
        if (type != null)
        {
            keysOp.withBucketType(type);
        }

        cluster.execute(keysOp);
        List<ByteArrayWrapper> keyList = keysOp.get();
        final int totalKeys = keyList.size();
        final Semaphore semaphore = new Semaphore(10);
        final CountDownLatch latch = new CountDownLatch(1);
        
        RiakFutureListener<Void> listener = new RiakFutureListener<Void>() {

            private AtomicInteger received = new AtomicInteger();
            
            @Override
            public void handle(RiakFuture<Void> f)
            {
                try
                {
                    f.get();
                }
                catch (InterruptedException ex)
                {
                    throw new RuntimeException(ex);
                }
                catch (ExecutionException ex)
                {
                    throw new RuntimeException(ex);
                }
                semaphore.release();
                received.incrementAndGet();
                if (received.intValue() == totalKeys)
                {
                    latch.countDown();
                }
            }
            
        };
        
        for (ByteArrayWrapper k : keyList)
        {
            DeleteOperation delOp = new DeleteOperation(name, k);
<<<<<<< HEAD
            if (type != null)
            {
                delOp.withBucketType(type);
            }
=======
            delOp.addListener(listener);
            semaphore.acquire();
>>>>>>> bb0a78ea
            cluster.execute(delOp);
        }
<<<<<<< HEAD

=======
        
        if (!keyList.isEmpty())
        {
            latch.await();
        }
        
>>>>>>> bb0a78ea
        ResetBucketPropsOperation resetOp = new ResetBucketPropsOperation(name);
        if (type != null)
        {
            resetOp.withBucketType(type);
        }

        cluster.execute(resetOp);
        resetOp.get();

    }
    
}<|MERGE_RESOLUTION|>--- conflicted
+++ resolved
@@ -46,15 +46,12 @@
     protected static boolean testBucketType;
     protected static boolean testCrdt;
     protected static ByteArrayWrapper bucketName;
-<<<<<<< HEAD
     protected static ByteArrayWrapper counterBucketType;
     protected static ByteArrayWrapper setBucketType;
     protected static ByteArrayWrapper mapBucketType;
     
-=======
     protected static ByteArrayWrapper bucketType;
 
->>>>>>> bb0a78ea
     @BeforeClass
     public static void setUp() throws UnknownHostException
     {
@@ -62,11 +59,8 @@
         test2i = Boolean.parseBoolean(System.getProperty("com.basho.riak.2i"));
         // You must create a bucket type 'test_type' if you enable this.
         testBucketType = Boolean.parseBoolean(System.getProperty("com.basho.riak.buckettype"));
-<<<<<<< HEAD
         testCrdt = Boolean.parseBoolean(System.getProperty("com.basho.riak.crdt"));
-=======
         bucketType = ByteArrayWrapper.unsafeCreate("test_type".getBytes());
->>>>>>> bb0a78ea
         
         bucketName = ByteArrayWrapper.unsafeCreate("ITestBase".getBytes());
         RiakNode.Builder builder = new RiakNode.Builder()
@@ -154,27 +148,20 @@
         for (ByteArrayWrapper k : keyList)
         {
             DeleteOperation delOp = new DeleteOperation(name, k);
-<<<<<<< HEAD
             if (type != null)
             {
                 delOp.withBucketType(type);
             }
-=======
             delOp.addListener(listener);
             semaphore.acquire();
->>>>>>> bb0a78ea
             cluster.execute(delOp);
         }
-<<<<<<< HEAD
 
-=======
-        
         if (!keyList.isEmpty())
         {
             latch.await();
         }
         
->>>>>>> bb0a78ea
         ResetBucketPropsOperation resetOp = new ResetBucketPropsOperation(name);
         if (type != null)
         {
