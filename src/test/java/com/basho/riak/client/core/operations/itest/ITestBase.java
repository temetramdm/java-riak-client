/*
 * Copyright 2013 Basho Technologies Inc.
 *
 * Licensed under the Apache License, Version 2.0 (the "License");
 * you may not use this file except in compliance with the License.
 * You may obtain a copy of the License at
 *
 *      http://www.apache.org/licenses/LICENSE-2.0
 *
 * Unless required by applicable law or agreed to in writing, software
 * distributed under the License is distributed on an "AS IS" BASIS,
 * WITHOUT WARRANTIES OR CONDITIONS OF ANY KIND, either express or implied.
 * See the License for the specific language governing permissions and
 * limitations under the License.
 */
package com.basho.riak.client.core.operations.itest;

import com.basho.riak.client.core.RiakCluster;
import com.basho.riak.client.core.RiakFuture;
import com.basho.riak.client.core.RiakFutureListener;
import com.basho.riak.client.core.RiakNode;
import com.basho.riak.client.core.operations.DeleteOperation;
import com.basho.riak.client.core.operations.ListKeysOperation;
import com.basho.riak.client.core.operations.ResetBucketPropsOperation;
import com.basho.riak.client.util.ByteArrayWrapper;
import java.net.UnknownHostException;
import java.util.List;
import java.util.concurrent.CountDownLatch;
import java.util.concurrent.ExecutionException;
import java.util.concurrent.Semaphore;
import java.util.concurrent.atomic.AtomicInteger;
import org.junit.AfterClass;
import org.junit.Before;
import org.junit.BeforeClass;
import org.slf4j.Logger;
import org.slf4j.LoggerFactory;

/**
 *
 * @author Brian Roach <roach at basho dot com>
 * @since 2.0
 */
public abstract class ITestBase
{
    protected static RiakCluster cluster;
    protected static boolean testYokozuna;
    protected static boolean test2i;
    protected static boolean testBucketType;
    protected static ByteArrayWrapper bucketName;
<<<<<<< HEAD
    protected static ByteArrayWrapper bucketType;
    
=======
        
>>>>>>> 561d83aa
    @BeforeClass
    public static void setUp() throws UnknownHostException
    {
        testYokozuna = Boolean.parseBoolean(System.getProperty("com.basho.riak.yokozuna"));
        test2i = Boolean.parseBoolean(System.getProperty("com.basho.riak.2i"));
        // You must create a bucket type 'test_type' if you enable this.
        testBucketType = Boolean.parseBoolean(System.getProperty("com.basho.riak.buckettype"));
        bucketType = ByteArrayWrapper.unsafeCreate("test_type".getBytes());
        
        bucketName = ByteArrayWrapper.unsafeCreate("ITestBase".getBytes());
        RiakNode.Builder builder = new RiakNode.Builder()
                                        .withMinConnections(10);
        
        cluster = new RiakCluster.Builder(builder.build()).build();
        cluster.start();
    }
    
    @Before
    public void beforeTest() throws InterruptedException, ExecutionException
    {
        resetAndEmptyBucket(bucketName);
    }
    
    @AfterClass
    public static void tearDown() throws InterruptedException, ExecutionException
    {
        resetAndEmptyBucket(bucketName);
        cluster.stop();
    }
    
    public static void resetAndEmptyBucket(ByteArrayWrapper name) throws InterruptedException, ExecutionException
    {
        ListKeysOperation keysOp = new ListKeysOperation(name);
        cluster.execute(keysOp);
        List<ByteArrayWrapper> keyList = keysOp.get();
        final int totalKeys = keyList.size();
        final Semaphore semaphore = new Semaphore(10);
        final CountDownLatch latch = new CountDownLatch(1);
        
        RiakFutureListener<Void> listener = new RiakFutureListener<Void>() {

            private AtomicInteger received = new AtomicInteger();
            
            @Override
            public void handle(RiakFuture<Void> f)
            {
                try
                {
                    f.get();
                }
                catch (InterruptedException ex)
                {
                    throw new RuntimeException(ex);
                }
                catch (ExecutionException ex)
                {
                    throw new RuntimeException(ex);
                }
                semaphore.release();
                received.incrementAndGet();
                if (received.intValue() == totalKeys)
                {
                    latch.countDown();
                }
            }
            
        };
        
        for (ByteArrayWrapper k : keyList)
        {
            DeleteOperation delOp = new DeleteOperation(name, k);
            delOp.addListener(listener);
            semaphore.acquire();
            cluster.execute(delOp);
        }
        
        if (!keyList.isEmpty())
        {
            latch.await();
        }
        
        ResetBucketPropsOperation resetOp = new ResetBucketPropsOperation(name);
        cluster.execute(resetOp);
        resetOp.get();
        
    }
    
}<|MERGE_RESOLUTION|>--- conflicted
+++ resolved
@@ -32,8 +32,6 @@
 import org.junit.AfterClass;
 import org.junit.Before;
 import org.junit.BeforeClass;
-import org.slf4j.Logger;
-import org.slf4j.LoggerFactory;
 
 /**
  *
@@ -47,12 +45,8 @@
     protected static boolean test2i;
     protected static boolean testBucketType;
     protected static ByteArrayWrapper bucketName;
-<<<<<<< HEAD
     protected static ByteArrayWrapper bucketType;
-    
-=======
-        
->>>>>>> 561d83aa
+
     @BeforeClass
     public static void setUp() throws UnknownHostException
     {
