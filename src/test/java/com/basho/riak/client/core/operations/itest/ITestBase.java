--- conflicted
+++ resolved
@@ -44,11 +44,8 @@
     protected static boolean testYokozuna;
     protected static boolean test2i;
     protected static boolean testBucketType;
-<<<<<<< HEAD
     protected static boolean testCrdt;
-=======
     protected static boolean riakSearch;
->>>>>>> d3b5f6d5
     protected static ByteArrayWrapper bucketName;
     protected static ByteArrayWrapper counterBucketType;
     protected static ByteArrayWrapper setBucketType;
