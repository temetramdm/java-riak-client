--- conflicted
+++ resolved
@@ -51,7 +51,6 @@
         cluster.execute(op);
         op.get();
         
-<<<<<<< HEAD
         prepSearch();
         
         SearchOperation searchOp = new SearchOperation(bucketName, "Alice*");
@@ -96,7 +95,6 @@
         
         cluster.execute(searchOp);
         SearchResult result = searchOp.get();        
-        assertEquals(result.numResults(), 2);
         for (Map<String, String> map : result.getAllResults())
         {
             assertFalse(map.isEmpty());
@@ -108,10 +106,8 @@
     
     private void prepSearch() throws InterruptedException, ExecutionException
     {
-        RiakObject obj = RiakObject.create(bucketName.unsafeGetValue());
-=======
+
         RiakObject obj = new RiakObject();
->>>>>>> 7d874302
                             
         obj.setValue(ByteArrayWrapper.create("Alice was beginning to get very tired of sitting by her sister on the " +
                     "bank, and of having nothing to do: once or twice she had peeped into the " +
@@ -119,15 +115,8 @@
                     "it, 'and what is the use of a book,' thought Alice 'without pictures or " +
                     "conversation?'"));
         
-<<<<<<< HEAD
-        obj.setContentType("text/plain");
-        
-        StoreOperation<RiakObject> storeOp = 
-            new StoreOperation<RiakObject>(bucketName)
-=======
         StoreOperation storeOp = 
             new StoreOperation.Builder(bucketName)
->>>>>>> 7d874302
                 .withKey(ByteArrayWrapper.unsafeCreate("p1".getBytes()))
                 .withContent(obj)
                 .build();
